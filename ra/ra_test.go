package ra

import (
	"bytes"
	"context"
	"crypto/ecdsa"
	"crypto/elliptic"
	"crypto/rand"
	"crypto/rsa"
	"crypto/x509"
	"crypto/x509/pkix"
	"encoding/json"
	"encoding/pem"
	"errors"
	"fmt"
	"math/big"
	mrand "math/rand/v2"
	"regexp"
	"strconv"
	"strings"
	"sync"
	"testing"
	"time"

	"github.com/go-jose/go-jose/v4"
	ctasn1 "github.com/google/certificate-transparency-go/asn1"
	ctx509 "github.com/google/certificate-transparency-go/x509"
	ctpkix "github.com/google/certificate-transparency-go/x509/pkix"
	"github.com/jmhodges/clock"
	"github.com/prometheus/client_golang/prometheus"
	"golang.org/x/crypto/ocsp"
	"google.golang.org/grpc"
	"google.golang.org/grpc/codes"
	"google.golang.org/grpc/status"
	"google.golang.org/protobuf/types/known/emptypb"
	"google.golang.org/protobuf/types/known/timestamppb"

	akamaipb "github.com/letsencrypt/boulder/akamai/proto"
	capb "github.com/letsencrypt/boulder/ca/proto"
	"github.com/letsencrypt/boulder/config"
	"github.com/letsencrypt/boulder/core"
	corepb "github.com/letsencrypt/boulder/core/proto"
	"github.com/letsencrypt/boulder/ctpolicy"
	"github.com/letsencrypt/boulder/ctpolicy/loglist"
	berrors "github.com/letsencrypt/boulder/errors"
	"github.com/letsencrypt/boulder/features"
	"github.com/letsencrypt/boulder/goodkey"
	bgrpc "github.com/letsencrypt/boulder/grpc"
	"github.com/letsencrypt/boulder/identifier"
	"github.com/letsencrypt/boulder/issuance"
	blog "github.com/letsencrypt/boulder/log"
	"github.com/letsencrypt/boulder/metrics"
	"github.com/letsencrypt/boulder/mocks"
	"github.com/letsencrypt/boulder/policy"
	pubpb "github.com/letsencrypt/boulder/publisher/proto"
	rapb "github.com/letsencrypt/boulder/ra/proto"
	"github.com/letsencrypt/boulder/ratelimit"
	"github.com/letsencrypt/boulder/ratelimits"
	"github.com/letsencrypt/boulder/sa"
	sapb "github.com/letsencrypt/boulder/sa/proto"
	"github.com/letsencrypt/boulder/test"
	isa "github.com/letsencrypt/boulder/test/inmem/sa"
	"github.com/letsencrypt/boulder/test/vars"
	vapb "github.com/letsencrypt/boulder/va/proto"
)

// randomDomain creates a random domain name for testing.
//
// panics if crypto/rand.Rand.Read fails.
func randomDomain() string {
	var bytes [4]byte
	_, err := rand.Read(bytes[:])
	if err != nil {
		panic(err)
	}
	return fmt.Sprintf("%x.example.com", bytes[:])
}

func createPendingAuthorization(t *testing.T, sa sapb.StorageAuthorityClient, domain string, exp time.Time) *corepb.Authorization {
	t.Helper()

	res, err := sa.NewOrderAndAuthzs(
		context.Background(),
		&sapb.NewOrderAndAuthzsRequest{
			NewOrder: &sapb.NewOrderRequest{
				RegistrationID: Registration.Id,
				Expires:        timestamppb.New(exp),
				DnsNames:       []string{domain},
			},
			NewAuthzs: []*sapb.NewAuthzRequest{
				{
					Identifier:     &corepb.Identifier{Type: string(core.ChallengeTypeDNS01), Value: domain},
					RegistrationID: Registration.Id,
					Expires:        timestamppb.New(exp),
					ChallengeTypes: []string{
						string(core.ChallengeTypeHTTP01),
						string(core.ChallengeTypeDNS01),
						string(core.ChallengeTypeTLSALPN01)},
					Token: core.NewToken(),
				},
			},
		},
	)
	test.AssertNotError(t, err, "sa.NewOrderAndAuthzs failed")

	return getAuthorization(t, fmt.Sprint(res.V2Authorizations[0]), sa)
}

func createFinalizedAuthorization(t *testing.T, sa sapb.StorageAuthorityClient, domain string, exp time.Time, chall core.AcmeChallenge, attemptedAt time.Time) int64 {
	t.Helper()
	pending := createPendingAuthorization(t, sa, domain, exp)
	pendingID, err := strconv.ParseInt(pending.Id, 10, 64)
	test.AssertNotError(t, err, "strconv.ParseInt failed")
	_, err = sa.FinalizeAuthorization2(context.Background(), &sapb.FinalizeAuthorizationRequest{
		Id:          pendingID,
		Status:      "valid",
		Expires:     timestamppb.New(exp),
		Attempted:   string(chall),
		AttemptedAt: timestamppb.New(attemptedAt),
	})
	test.AssertNotError(t, err, "sa.FinalizeAuthorizations2 failed")
	return pendingID
}

func getAuthorization(t *testing.T, id string, sa sapb.StorageAuthorityClient) *corepb.Authorization {
	t.Helper()
	idInt, err := strconv.ParseInt(id, 10, 64)
	test.AssertNotError(t, err, "strconv.ParseInt failed")
	dbAuthz, err := sa.GetAuthorization2(ctx, &sapb.AuthorizationID2{Id: idInt})
	test.AssertNotError(t, err, "Could not fetch authorization from database")
	return dbAuthz
}

func dnsChallIdx(t *testing.T, challenges []*corepb.Challenge) int64 {
	t.Helper()
	var challIdx int64
	var set bool
	for i, ch := range challenges {
		if core.AcmeChallenge(ch.Type) == core.ChallengeTypeDNS01 {
			challIdx = int64(i)
			set = true
			break
		}
	}
	if !set {
		t.Errorf("dnsChallIdx didn't find challenge of type DNS-01")
	}
	return challIdx
}

func numAuthorizations(o *corepb.Order) int {
	return len(o.V2Authorizations)
}

type DummyValidationAuthority struct {
	performValidationRequest             chan *vapb.PerformValidationRequest
	PerformValidationRequestResultError  error
	PerformValidationRequestResultReturn *vapb.ValidationResult
}

func (dva *DummyValidationAuthority) PerformValidation(ctx context.Context, req *vapb.PerformValidationRequest, _ ...grpc.CallOption) (*vapb.ValidationResult, error) {
	dva.performValidationRequest <- req
	return dva.PerformValidationRequestResultReturn, dva.PerformValidationRequestResultError
}

var (
	// These values we simulate from the client
	AccountKeyJSONA = []byte(`{
		"kty":"RSA",
		"n":"0vx7agoebGcQSuuPiLJXZptN9nndrQmbXEps2aiAFbWhM78LhWx4cbbfAAtVT86zwu1RK7aPFFxuhDR1L6tSoc_BJECPebWKRXjBZCiFV4n3oknjhMstn64tZ_2W-5JsGY4Hc5n9yBXArwl93lqt7_RN5w6Cf0h4QyQ5v-65YGjQR0_FDW2QvzqY368QQMicAtaSqzs8KJZgnYb9c7d0zgdAZHzu6qMQvRL5hajrn1n91CbOpbISD08qNLyrdkt-bFTWhAI4vMQFh6WeZu0fM4lFd2NcRwr3XPksINHaQ-G_xBniIqbw0Ls1jF44-csFCur-kEgU8awapJzKnqDKgw",
		"e":"AQAB"
	}`)
	AccountKeyA = jose.JSONWebKey{}

	AccountKeyJSONB = []byte(`{
		"kty":"RSA",
		"n":"z8bp-jPtHt4lKBqepeKF28g_QAEOuEsCIou6sZ9ndsQsEjxEOQxQ0xNOQezsKa63eogw8YS3vzjUcPP5BJuVzfPfGd5NVUdT-vSSwxk3wvk_jtNqhrpcoG0elRPQfMVsQWmxCAXCVRz3xbcFI8GTe-syynG3l-g1IzYIIZVNI6jdljCZML1HOMTTW4f7uJJ8mM-08oQCeHbr5ejK7O2yMSSYxW03zY-Tj1iVEebROeMv6IEEJNFSS4yM-hLpNAqVuQxFGetwtwjDMC1Drs1dTWrPuUAAjKGrP151z1_dE74M5evpAhZUmpKv1hY-x85DC6N0hFPgowsanmTNNiV75w",
		"e":"AQAB"
	}`)
	AccountKeyB = jose.JSONWebKey{}

	AccountKeyJSONC = []byte(`{
		"kty":"RSA",
		"n":"rFH5kUBZrlPj73epjJjyCxzVzZuV--JjKgapoqm9pOuOt20BUTdHqVfC2oDclqM7HFhkkX9OSJMTHgZ7WaVqZv9u1X2yjdx9oVmMLuspX7EytW_ZKDZSzL-sCOFCuQAuYKkLbsdcA3eHBK_lwc4zwdeHFMKIulNvLqckkqYB9s8GpgNXBDIQ8GjR5HuJke_WUNjYHSd8jY1LU9swKWsLQe2YoQUz_ekQvBvBCoaFEtrtRaSJKNLIVDObXFr2TLIiFiM0Em90kK01-eQ7ZiruZTKomll64bRFPoNo4_uwubddg3xTqur2vdF3NyhTrYdvAgTem4uC0PFjEQ1bK_djBQ",
		"e":"AQAB"
	}`)
	AccountKeyC = jose.JSONWebKey{}

	// These values we simulate from the client
	AccountPrivateKeyJSON = []byte(`{
		"kty":"RSA",
		"n":"0vx7agoebGcQSuuPiLJXZptN9nndrQmbXEps2aiAFbWhM78LhWx4cbbfAAtVT86zwu1RK7aPFFxuhDR1L6tSoc_BJECPebWKRXjBZCiFV4n3oknjhMstn64tZ_2W-5JsGY4Hc5n9yBXArwl93lqt7_RN5w6Cf0h4QyQ5v-65YGjQR0_FDW2QvzqY368QQMicAtaSqzs8KJZgnYb9c7d0zgdAZHzu6qMQvRL5hajrn1n91CbOpbISD08qNLyrdkt-bFTWhAI4vMQFh6WeZu0fM4lFd2NcRwr3XPksINHaQ-G_xBniIqbw0Ls1jF44-csFCur-kEgU8awapJzKnqDKgw",
		"e":"AQAB",
		"d":"X4cTteJY_gn4FYPsXB8rdXix5vwsg1FLN5E3EaG6RJoVH-HLLKD9M7dx5oo7GURknchnrRweUkC7hT5fJLM0WbFAKNLWY2vv7B6NqXSzUvxT0_YSfqijwp3RTzlBaCxWp4doFk5N2o8Gy_nHNKroADIkJ46pRUohsXywbReAdYaMwFs9tv8d_cPVY3i07a3t8MN6TNwm0dSawm9v47UiCl3Sk5ZiG7xojPLu4sbg1U2jx4IBTNBznbJSzFHK66jT8bgkuqsk0GjskDJk19Z4qwjwbsnn4j2WBii3RL-Us2lGVkY8fkFzme1z0HbIkfz0Y6mqnOYtqc0X4jfcKoAC8Q",
		"p":"83i-7IvMGXoMXCskv73TKr8637FiO7Z27zv8oj6pbWUQyLPQBQxtPVnwD20R-60eTDmD2ujnMt5PoqMrm8RfmNhVWDtjjMmCMjOpSXicFHj7XOuVIYQyqVWlWEh6dN36GVZYk93N8Bc9vY41xy8B9RzzOGVQzXvNEvn7O0nVbfs",
		"q":"3dfOR9cuYq-0S-mkFLzgItgMEfFzB2q3hWehMuG0oCuqnb3vobLyumqjVZQO1dIrdwgTnCdpYzBcOfW5r370AFXjiWft_NGEiovonizhKpo9VVS78TzFgxkIdrecRezsZ-1kYd_s1qDbxtkDEgfAITAG9LUnADun4vIcb6yelxk",
		"dp":"G4sPXkc6Ya9y8oJW9_ILj4xuppu0lzi_H7VTkS8xj5SdX3coE0oimYwxIi2emTAue0UOa5dpgFGyBJ4c8tQ2VF402XRugKDTP8akYhFo5tAA77Qe_NmtuYZc3C3m3I24G2GvR5sSDxUyAN2zq8Lfn9EUms6rY3Ob8YeiKkTiBj0",
		"dq":"s9lAH9fggBsoFR8Oac2R_E2gw282rT2kGOAhvIllETE1efrA6huUUvMfBcMpn8lqeW6vzznYY5SSQF7pMdC_agI3nG8Ibp1BUb0JUiraRNqUfLhcQb_d9GF4Dh7e74WbRsobRonujTYN1xCaP6TO61jvWrX-L18txXw494Q_cgk",
		"qi":"GyM_p6JrXySiz1toFgKbWV-JdI3jQ4ypu9rbMWx3rQJBfmt0FoYzgUIZEVFEcOqwemRN81zoDAaa-Bk0KWNGDjJHZDdDmFhW3AN7lI-puxk_mHZGJ11rxyR8O55XLSe3SPmRfKwZI6yU24ZxvQKFYItdldUKGzO6Ia6zTKhAVRU"
	}`)
	AccountPrivateKey = jose.JSONWebKey{}

	ShortKeyJSON = []byte(`{
		"e": "AQAB",
		"kty": "RSA",
		"n": "tSwgy3ORGvc7YJI9B2qqkelZRUC6F1S5NwXFvM4w5-M0TsxbFsH5UH6adigV0jzsDJ5imAechcSoOhAh9POceCbPN1sTNwLpNbOLiQQ7RD5mY_"
		}`)

	ShortKey = jose.JSONWebKey{}

	ResponseIndex = 0

	ExampleCSR = &x509.CertificateRequest{}

	Registration = &corepb.Registration{Id: 1}

	Identifier = "not-example.com"

	log = blog.UseMock()
)

var ctx = context.Background()

// dummyRateLimitConfig satisfies the rl.RateLimitConfig interface while
// allowing easy mocking of the individual RateLimitPolicy's
type dummyRateLimitConfig struct {
	CertificatesPerNamePolicy             ratelimit.RateLimitPolicy
	RegistrationsPerIPPolicy              ratelimit.RateLimitPolicy
	RegistrationsPerIPRangePolicy         ratelimit.RateLimitPolicy
	PendingAuthorizationsPerAccountPolicy ratelimit.RateLimitPolicy
	NewOrdersPerAccountPolicy             ratelimit.RateLimitPolicy
	InvalidAuthorizationsPerAccountPolicy ratelimit.RateLimitPolicy
	CertificatesPerFQDNSetPolicy          ratelimit.RateLimitPolicy
	CertificatesPerFQDNSetFastPolicy      ratelimit.RateLimitPolicy
}

func (r *dummyRateLimitConfig) CertificatesPerName() ratelimit.RateLimitPolicy {
	return r.CertificatesPerNamePolicy
}

func (r *dummyRateLimitConfig) RegistrationsPerIP() ratelimit.RateLimitPolicy {
	return r.RegistrationsPerIPPolicy
}

func (r *dummyRateLimitConfig) RegistrationsPerIPRange() ratelimit.RateLimitPolicy {
	return r.RegistrationsPerIPRangePolicy
}

func (r *dummyRateLimitConfig) PendingAuthorizationsPerAccount() ratelimit.RateLimitPolicy {
	return r.PendingAuthorizationsPerAccountPolicy
}

func (r *dummyRateLimitConfig) NewOrdersPerAccount() ratelimit.RateLimitPolicy {
	return r.NewOrdersPerAccountPolicy
}

func (r *dummyRateLimitConfig) InvalidAuthorizationsPerAccount() ratelimit.RateLimitPolicy {
	return r.InvalidAuthorizationsPerAccountPolicy
}

func (r *dummyRateLimitConfig) CertificatesPerFQDNSet() ratelimit.RateLimitPolicy {
	return r.CertificatesPerFQDNSetPolicy
}

func (r *dummyRateLimitConfig) CertificatesPerFQDNSetFast() ratelimit.RateLimitPolicy {
	return r.CertificatesPerFQDNSetFastPolicy
}

func (r *dummyRateLimitConfig) LoadPolicies(contents []byte) error {
	return nil // NOP - unrequired behaviour for this mock
}

func newAcctKey(t *testing.T) []byte {
	key, _ := ecdsa.GenerateKey(elliptic.P256(), rand.Reader)
	jwk := &jose.JSONWebKey{Key: key.Public()}
	acctKey, err := jwk.MarshalJSON()
	test.AssertNotError(t, err, "failed to marshal account key")
	return acctKey
}

func initAuthorities(t *testing.T) (*DummyValidationAuthority, sapb.StorageAuthorityClient, *RegistrationAuthorityImpl, ratelimits.Source, clock.FakeClock, func()) {
	err := json.Unmarshal(AccountKeyJSONA, &AccountKeyA)
	test.AssertNotError(t, err, "Failed to unmarshal public JWK")
	err = json.Unmarshal(AccountKeyJSONB, &AccountKeyB)
	test.AssertNotError(t, err, "Failed to unmarshal public JWK")
	err = json.Unmarshal(AccountKeyJSONC, &AccountKeyC)
	test.AssertNotError(t, err, "Failed to unmarshal public JWK")

	err = json.Unmarshal(AccountPrivateKeyJSON, &AccountPrivateKey)
	test.AssertNotError(t, err, "Failed to unmarshal private JWK")

	err = json.Unmarshal(ShortKeyJSON, &ShortKey)
	test.AssertNotError(t, err, "Failed to unmarshal JWK")

	fc := clock.NewFake()
	// Set to some non-zero time.
	fc.Set(time.Date(2020, 3, 4, 5, 0, 0, 0, time.UTC))

	dbMap, err := sa.DBMapForTest(vars.DBConnSA)
	if err != nil {
		t.Fatalf("Failed to create dbMap: %s", err)
	}
	ssa, err := sa.NewSQLStorageAuthority(dbMap, dbMap, nil, 1, 0, fc, log, metrics.NoopRegisterer)
	if err != nil {
		t.Fatalf("Failed to create SA: %s", err)
	}
	sa := &isa.SA{Impl: ssa}

	saDBCleanUp := test.ResetBoulderTestDatabase(t)

	va := &DummyValidationAuthority{
		performValidationRequest: make(chan *vapb.PerformValidationRequest, 1),
	}

	pa, err := policy.New(map[core.AcmeChallenge]bool{
		core.ChallengeTypeHTTP01: true,
		core.ChallengeTypeDNS01:  true,
	}, blog.NewMock())
	test.AssertNotError(t, err, "Couldn't create PA")
	err = pa.LoadHostnamePolicyFile("../test/hostname-policy.yaml")
	test.AssertNotError(t, err, "Couldn't set hostname policy")

	stats := metrics.NoopRegisterer

	ca := &mocks.MockCA{
		PEM: eeCertPEM,
	}
	cleanUp := func() {
		saDBCleanUp()
	}

	block, _ := pem.Decode(CSRPEM)
	ExampleCSR, _ = x509.ParseCertificateRequest(block.Bytes)

	test.AssertNotError(t, err, "Couldn't create initial IP")
	Registration, _ = ssa.NewRegistration(ctx, &corepb.Registration{
		Key:    AccountKeyJSONA,
		Status: string(core.StatusValid),
	})

	ctp := ctpolicy.New(&mocks.PublisherClient{}, loglist.List{
		"OperA": {
			"LogA1": {Url: "UrlA1", Key: "KeyA1"},
		},
		"OperB": {
			"LogB1": {Url: "UrlB1", Key: "KeyB1"},
		},
	}, nil, nil, 0, log, metrics.NoopRegisterer)

<<<<<<< HEAD
	var source *ratelimits.RedisSource
	var limiter *ratelimits.Limiter
	var txnBuilder *ratelimits.TransactionBuilder
	rc := bredis.Config{
		Username: "unittest-rw",
		TLS: cmd.TLSConfig{
			CACertFile: "../test/certs/ipki/minica.pem",
			CertFile:   "../test/certs/ipki/localhost/cert.pem",
			KeyFile:    "../test/certs/ipki/localhost/key.pem",
		},
		Lookups: []cmd.ServiceDomain{
			{
				Service: "redisratelimits",
				Domain:  "service.consul",
			},
		},
		LookupDNSAuthority: "consul.service.consul",
	}
	rc.PasswordConfig = cmd.PasswordConfig{
		PasswordFile: "../test/secrets/ratelimits_redis_password",
	}
	ring, err := bredis.NewRingFromConfig(rc, stats, log)
	test.AssertNotError(t, err, "making redis ring client")
	source = ratelimits.NewRedisSource(ring.Ring, fc, stats)
	test.AssertNotNil(t, source, "source should not be nil")
	err = source.Ping(context.Background())
	test.AssertNotError(t, err, "Ping should not error")
	limiter, err = ratelimits.NewLimiter(fc, source, stats)
	test.AssertNotError(t, err, "making limiter")
	txnBuilder, err = ratelimits.NewTransactionBuilder("../test/config-next/wfe2-ratelimit-defaults.yml", "")
=======
	rlSource := ratelimits.NewInmemSource()
	limiter, err := ratelimits.NewLimiter(fc, rlSource, stats)
	test.AssertNotError(t, err, "making limiter")
	txnBuilder, err := ratelimits.NewTransactionBuilder("../test/config-next/wfe2-ratelimit-defaults.yml", "")
>>>>>>> d962c610
	test.AssertNotError(t, err, "making transaction composer")

	testKeyPolicy, err := goodkey.NewPolicy(nil, nil)
	test.AssertNotError(t, err, "making keypolicy")

	ra := NewRegistrationAuthorityImpl(
		fc, log, stats,
		1, testKeyPolicy, limiter, txnBuilder, 100,
		300*24*time.Hour, 7*24*time.Hour,
		nil, noopCAA{},
		0, 5*time.Minute,
		ctp, nil, nil)
	ra.SA = sa
	ra.VA = va
	ra.CA = ca
	ra.OCSP = &mocks.MockOCSPGenerator{}
	ra.PA = pa
	return va, sa, ra, rlSource, fc, cleanUp
}

func TestValidateContacts(t *testing.T) {
	_, _, ra, _, _, cleanUp := initAuthorities(t)
	defer cleanUp()

	ansible := "ansible:earth.sol.milkyway.laniakea/letsencrypt"
	validEmail := "mailto:admin@email.com"
	otherValidEmail := "mailto:other-admin@email.com"
	malformedEmail := "mailto:admin.com"
	nonASCII := "mailto:señor@email.com"
	unparsable := "mailto:a@email.com, b@email.com"
	forbidden := "mailto:a@example.org"

	err := ra.validateContacts([]string{})
	test.AssertNotError(t, err, "No Contacts")

	err = ra.validateContacts([]string{validEmail, otherValidEmail})
	test.AssertError(t, err, "Too Many Contacts")

	err = ra.validateContacts([]string{validEmail})
	test.AssertNotError(t, err, "Valid Email")

	err = ra.validateContacts([]string{malformedEmail})
	test.AssertError(t, err, "Malformed Email")

	err = ra.validateContacts([]string{ansible})
	test.AssertError(t, err, "Unknown scheme")

	err = ra.validateContacts([]string{""})
	test.AssertError(t, err, "Empty URL")

	err = ra.validateContacts([]string{nonASCII})
	test.AssertError(t, err, "Non ASCII email")

	err = ra.validateContacts([]string{unparsable})
	test.AssertError(t, err, "Unparsable email")

	err = ra.validateContacts([]string{forbidden})
	test.AssertError(t, err, "Forbidden email")

	err = ra.validateContacts([]string{"mailto:admin@localhost"})
	test.AssertError(t, err, "Forbidden email")

	err = ra.validateContacts([]string{"mailto:admin@example.not.a.iana.suffix"})
	test.AssertError(t, err, "Forbidden email")

	err = ra.validateContacts([]string{"mailto:admin@1.2.3.4"})
	test.AssertError(t, err, "Forbidden email")

	err = ra.validateContacts([]string{"mailto:admin@[1.2.3.4]"})
	test.AssertError(t, err, "Forbidden email")

	err = ra.validateContacts([]string{"mailto:admin@a.com?no-reminder-emails"})
	test.AssertError(t, err, "No hfields in email")

	err = ra.validateContacts([]string{"mailto:example@a.com?"})
	test.AssertError(t, err, "No hfields in email")

	err = ra.validateContacts([]string{"mailto:example@a.com#"})
	test.AssertError(t, err, "No fragment")

	err = ra.validateContacts([]string{"mailto:example@a.com#optional"})
	test.AssertError(t, err, "No fragment")

	// The registrations.contact field is VARCHAR(191). 175 'a' characters plus
	// the prefix "mailto:" and the suffix "@a.com" makes exactly 191 bytes of
	// encoded JSON. The correct size to hit our maximum DB field length.
	var longStringBuf strings.Builder
	longStringBuf.WriteString("mailto:")
	for range 175 {
		longStringBuf.WriteRune('a')
	}
	longStringBuf.WriteString("@a.com")

	err = ra.validateContacts([]string{longStringBuf.String()})
	test.AssertError(t, err, "Too long contacts")
}

func TestNewRegistration(t *testing.T) {
	_, sa, ra, _, _, cleanUp := initAuthorities(t)
	defer cleanUp()
	mailto := "mailto:foo@letsencrypt.org"
	acctKeyB, err := AccountKeyB.MarshalJSON()
	test.AssertNotError(t, err, "failed to marshal account key")
	input := &corepb.Registration{
		Contact:         []string{mailto},
		ContactsPresent: true,
		Key:             acctKeyB,
	}

	result, err := ra.NewRegistration(ctx, input)
	if err != nil {
		t.Fatalf("could not create new registration: %s", err)
	}
	test.AssertByteEquals(t, result.Key, acctKeyB)
	test.Assert(t, len(result.Contact) == 1, "Wrong number of contacts")
	test.Assert(t, mailto == (result.Contact)[0], "Contact didn't match")
	test.Assert(t, result.Agreement == "", "Agreement didn't default empty")

	reg, err := sa.GetRegistration(ctx, &sapb.RegistrationID{Id: result.Id})
	test.AssertNotError(t, err, "Failed to retrieve registration")
	test.AssertByteEquals(t, reg.Key, acctKeyB)
}

func TestNewRegistrationContactsPresent(t *testing.T) {
	_, _, ra, _, _, cleanUp := initAuthorities(t)
	defer cleanUp()
	testCases := []struct {
		Name        string
		Reg         *corepb.Registration
		ExpectedErr error
	}{
		{
			Name: "No contacts provided by client ContactsPresent false",
			Reg: &corepb.Registration{
				Key: newAcctKey(t),
			},
			ExpectedErr: nil,
		},
		{
			Name: "Empty contact provided by client ContactsPresent true",
			Reg: &corepb.Registration{
				Contact:         []string{},
				ContactsPresent: true,
				Key:             newAcctKey(t),
			},
			ExpectedErr: nil,
		},
		{
			Name: "Valid contact provided by client ContactsPresent true",
			Reg: &corepb.Registration{
				Contact:         []string{"mailto:foo@letsencrypt.org"},
				ContactsPresent: true,
				Key:             newAcctKey(t),
			},
			ExpectedErr: nil,
		},
		{
			Name: "Valid contact provided by client ContactsPresent false",
			Reg: &corepb.Registration{
				Contact:         []string{"mailto:foo@letsencrypt.org"},
				ContactsPresent: false,
				Key:             newAcctKey(t),
			},
			ExpectedErr: fmt.Errorf("account contacts present but contactsPresent false"),
		},
	}
	// For each test case we check that the NewRegistration works as
	// intended with variations of Contact and ContactsPresent fields
	for _, tc := range testCases {
		t.Run(tc.Name, func(t *testing.T) {
			// Create new registration
			_, err := ra.NewRegistration(ctx, tc.Reg)
			// Check error output
			if tc.ExpectedErr == nil {
				test.AssertNotError(t, err, "expected no error for NewRegistration")
			} else {
				test.AssertError(t, err, "expected error for NewRegistration")
				test.AssertEquals(t, err.Error(), tc.ExpectedErr.Error())
			}
		})
	}
}

type mockSAFailsNewRegistration struct {
	sapb.StorageAuthorityClient
}

func (sa *mockSAFailsNewRegistration) NewRegistration(_ context.Context, _ *corepb.Registration, _ ...grpc.CallOption) (*corepb.Registration, error) {
	return &corepb.Registration{}, fmt.Errorf("too bad")
}

func TestNewRegistrationSAFailure(t *testing.T) {
	_, _, ra, _, _, cleanUp := initAuthorities(t)
	defer cleanUp()
	ra.SA = &mockSAFailsNewRegistration{}
	acctKeyB, err := AccountKeyB.MarshalJSON()
	test.AssertNotError(t, err, "failed to marshal account key")
	input := corepb.Registration{
		Contact:         []string{"mailto:test@example.com"},
		ContactsPresent: true,
		Key:             acctKeyB,
	}
	result, err := ra.NewRegistration(ctx, &input)
	if err == nil {
		t.Fatalf("NewRegistration should have failed when SA.NewRegistration failed %#v", result.Key)
	}
}

func TestNewRegistrationNoFieldOverwrite(t *testing.T) {
	_, _, ra, _, _, cleanUp := initAuthorities(t)
	defer cleanUp()
	mailto := "mailto:foo@letsencrypt.org"
	acctKeyC, err := AccountKeyC.MarshalJSON()
	test.AssertNotError(t, err, "failed to marshal account key")
	input := &corepb.Registration{
		Id:              23,
		Key:             acctKeyC,
		Contact:         []string{mailto},
		ContactsPresent: true,
		Agreement:       "I agreed",
	}

	result, err := ra.NewRegistration(ctx, input)
	test.AssertNotError(t, err, "Could not create new registration")
	test.Assert(t, result.Id != 23, "ID shouldn't be set by user")
	// TODO: Enable this test case once we validate terms agreement.
	//test.Assert(t, result.Agreement != "I agreed", "Agreement shouldn't be set with invalid URL")
}

func TestNewRegistrationBadKey(t *testing.T) {
	_, _, ra, _, _, cleanUp := initAuthorities(t)
	defer cleanUp()
	mailto := "mailto:foo@letsencrypt.org"
	shortKey, err := ShortKey.MarshalJSON()
	test.AssertNotError(t, err, "failed to marshal account key")
	input := &corepb.Registration{
		Contact:         []string{mailto},
		ContactsPresent: true,
		Key:             shortKey,
	}
	_, err = ra.NewRegistration(ctx, input)
	test.AssertError(t, err, "Should have rejected authorization with short key")
}

type NoUpdateSA struct {
	sapb.StorageAuthorityClient
}

// Deprecated: When this function is removed, the NoUpdateSA should be moved
// down to join the other mocks and tests for UpdateRegistrationContact & Key,
// where it's also used.
func (sa *NoUpdateSA) UpdateRegistration(_ context.Context, _ *corepb.Registration, _ ...grpc.CallOption) (*emptypb.Empty, error) {
	return nil, fmt.Errorf("UpdateRegistration() is mocked to always error")
}

func (sa *NoUpdateSA) UpdateRegistrationContact(_ context.Context, _ *sapb.UpdateRegistrationContactRequest, _ ...grpc.CallOption) (*corepb.Registration, error) {
	return nil, fmt.Errorf("UpdateRegistrationContact() is mocked to always error")
}

func (sa *NoUpdateSA) UpdateRegistrationKey(_ context.Context, _ *sapb.UpdateRegistrationKeyRequest, _ ...grpc.CallOption) (*corepb.Registration, error) {
	return nil, fmt.Errorf("UpdateRegistrationKey() is mocked to always error")
}

func TestUpdateRegistrationSame(t *testing.T) {
	_, _, ra, _, _, cleanUp := initAuthorities(t)
	defer cleanUp()
	mailto := "mailto:foo@letsencrypt.org"

	// Make a new registration with AccountKeyC and a Contact
	acctKeyC, err := AccountKeyC.MarshalJSON()
	test.AssertNotError(t, err, "failed to marshal account key")
	reg := &corepb.Registration{
		Key:             acctKeyC,
		Contact:         []string{mailto},
		ContactsPresent: true,
		Agreement:       "I agreed",
	}
	result, err := ra.NewRegistration(ctx, reg)
	test.AssertNotError(t, err, "Could not create new registration")

	// Switch to a mock SA that will always error if UpdateRegistration() is called
	ra.SA = &NoUpdateSA{}

	// Make an update to the registration with the same Contact & Agreement values.
	updateSame := &corepb.Registration{
		Id:              result.Id,
		Key:             acctKeyC,
		Contact:         []string{mailto},
		ContactsPresent: true,
		Agreement:       "I agreed",
	}

	// The update operation should *not* error, even with the NoUpdateSA because
	// UpdateRegistration() should not be called when the update content doesn't
	// actually differ from the existing content
	_, err = ra.UpdateRegistration(ctx, &rapb.UpdateRegistrationRequest{Base: result, Update: updateSame})
	test.AssertNotError(t, err, "Error updating registration")
}

func TestPerformValidationExpired(t *testing.T) {
	_, sa, ra, _, fc, cleanUp := initAuthorities(t)
	defer cleanUp()

	authz := createPendingAuthorization(t, sa, Identifier, fc.Now().Add(-2*time.Hour))

	_, err := ra.PerformValidation(ctx, &rapb.PerformValidationRequest{
		Authz:          authz,
		ChallengeIndex: int64(ResponseIndex),
	})
	test.AssertError(t, err, "Updated expired authorization")
}

func TestPerformValidationAlreadyValid(t *testing.T) {
	va, _, ra, _, _, cleanUp := initAuthorities(t)
	defer cleanUp()

	// Create a finalized authorization
	exp := ra.clk.Now().Add(365 * 24 * time.Hour)
	authz := core.Authorization{
		ID:             "1337",
		Identifier:     identifier.NewDNS("not-example.com"),
		RegistrationID: 1,
		Status:         "valid",
		Expires:        &exp,
		Challenges: []core.Challenge{
			{
				Token:  core.NewToken(),
				Type:   core.ChallengeTypeHTTP01,
				Status: core.StatusPending,
			},
		},
	}
	authzPB, err := bgrpc.AuthzToPB(authz)
	test.AssertNotError(t, err, "bgrpc.AuthzToPB failed")

	va.PerformValidationRequestResultReturn = &vapb.ValidationResult{
		Records: []*corepb.ValidationRecord{
			{
				AddressUsed: []byte("192.168.0.1"),
				Hostname:    "example.com",
				Port:        "8080",
				Url:         "http://example.com/",
			},
		},
		Problem: nil,
	}

	// A subsequent call to perform validation should return nil due
	// to being short-circuited because of valid authz reuse.
	val, err := ra.PerformValidation(ctx, &rapb.PerformValidationRequest{
		Authz:          authzPB,
		ChallengeIndex: int64(ResponseIndex),
	})
	test.Assert(t, core.AcmeStatus(val.Status) == core.StatusValid, "Validation should have been valid")
	test.AssertNotError(t, err, "Error was not nil, but should have been nil")
}

func TestPerformValidationSuccess(t *testing.T) {
	va, sa, ra, _, fc, cleanUp := initAuthorities(t)
	defer cleanUp()

	// We know this is OK because of TestNewAuthorization
	authzPB := createPendingAuthorization(t, sa, Identifier, fc.Now().Add(12*time.Hour))

	va.PerformValidationRequestResultReturn = &vapb.ValidationResult{
		Records: []*corepb.ValidationRecord{
			{
				AddressUsed:   []byte("192.168.0.1"),
				Hostname:      "example.com",
				Port:          "8080",
				Url:           "http://example.com/",
				ResolverAddrs: []string{"rebound"},
			},
		},
		Problem: nil,
	}

	now := fc.Now()
	challIdx := dnsChallIdx(t, authzPB.Challenges)
	authzPB, err := ra.PerformValidation(ctx, &rapb.PerformValidationRequest{
		Authz:          authzPB,
		ChallengeIndex: challIdx,
	})
	test.AssertNotError(t, err, "PerformValidation failed")

	var vaRequest *vapb.PerformValidationRequest
	select {
	case r := <-va.performValidationRequest:
		vaRequest = r
	case <-time.After(time.Second):
		t.Fatal("Timed out waiting for DummyValidationAuthority.PerformValidation to complete")
	}

	// Verify that the VA got the request, and it's the same as the others
	test.AssertEquals(t, authzPB.Challenges[challIdx].Type, vaRequest.Challenge.Type)
	test.AssertEquals(t, authzPB.Challenges[challIdx].Token, vaRequest.Challenge.Token)

	// Sleep so the RA has a chance to write to the SA
	time.Sleep(100 * time.Millisecond)

	dbAuthzPB := getAuthorization(t, authzPB.Id, sa)
	t.Log("dbAuthz:", dbAuthzPB)

	// Verify that the responses are reflected
	challIdx = dnsChallIdx(t, dbAuthzPB.Challenges)
	challenge, err := bgrpc.PBToChallenge(dbAuthzPB.Challenges[challIdx])
	test.AssertNotError(t, err, "Failed to marshall corepb.Challenge to core.Challenge.")

	test.AssertNotNil(t, vaRequest.Challenge, "Request passed to VA has no challenge")
	test.Assert(t, challenge.Status == core.StatusValid, "challenge was not marked as valid")

	// The DB authz's expiry should be equal to the current time plus the
	// configured authorization lifetime
	test.AssertEquals(t, dbAuthzPB.Expires.AsTime(), now.Add(ra.authorizationLifetime))

	// Check that validated timestamp was recorded, stored, and retrieved
	expectedValidated := fc.Now()
	test.Assert(t, *challenge.Validated == expectedValidated, "Validated timestamp incorrect or missing")
}

type mockSAPaused struct {
	sync.RWMutex
	sapb.StorageAuthorityClient
	authorizationsForRegID map[int64]*corepb.Authorization
	identifiersForRegID    map[int64][]*corepb.Identifier
	registrationsForRegID  map[int64]*corepb.Registration
}

func newMockSAPaused(sa sapb.StorageAuthorityClient) *mockSAPaused {
	return &mockSAPaused{
		StorageAuthorityClient: sa,
		authorizationsForRegID: make(map[int64]*corepb.Authorization),
		identifiersForRegID:    make(map[int64][]*corepb.Identifier),
		registrationsForRegID:  make(map[int64]*corepb.Registration),
	}
}

func (msa *mockSAPaused) GetRegistration(ctx context.Context, req *sapb.RegistrationID, _ ...grpc.CallOption) (*corepb.Registration, error) {
	msa.Lock()
	defer msa.Unlock()
	regPB, ok := msa.registrationsForRegID[req.Id]
	if !ok {
		return nil, fmt.Errorf("Unable to find registration for regID %d", req.Id)
	}
	return regPB, nil
}

func (msa *mockSAPaused) PauseIdentifiers(ctx context.Context, req *sapb.PauseRequest, _ ...grpc.CallOption) (*sapb.PauseIdentifiersResponse, error) {
	msa.Lock()
	defer msa.Unlock()
	if len(req.Identifiers) <= 0 {
		return nil, fmt.Errorf("No identifiers found to pause")
	}
	msa.identifiersForRegID[req.RegistrationID] = req.Identifiers

	counts := make(map[int64]int64)
	for range msa.identifiersForRegID {
		counts[req.RegistrationID]++
	}
	return &sapb.PauseIdentifiersResponse{Paused: counts[req.RegistrationID]}, nil
}

func (msa *mockSAPaused) GetPausedIdentifiers(ctx context.Context, req *sapb.RegistrationID, _ ...grpc.CallOption) (*sapb.Identifiers, error) {
	msa.Lock()
	defer msa.Unlock()
	_, ok := msa.registrationsForRegID[req.Id]
	if !ok {
		return nil, fmt.Errorf("Unable to find registration for regID %d", req.Id)
	}
	idents, ok := msa.identifiersForRegID[req.Id]
	if !ok {
		return nil, fmt.Errorf("No identifiers paused yet")
	}
	return &sapb.Identifiers{Identifiers: idents}, nil
}

func (msa *mockSAPaused) FinalizeAuthorization2(ctx context.Context, req *sapb.FinalizeAuthorizationRequest, _ ...grpc.CallOption) (*emptypb.Empty, error) {
	return &emptypb.Empty{}, nil
}

func TestPerformValidation_FailedValidationsTriggerPauseIdentifiersRatelimit(t *testing.T) {
	va, sa, ra, redisSrc, fc, cleanUp := initAuthorities(t)
	defer cleanUp()

	if ra.limiter == nil {
		t.Skip("no redis limiter configured")
	}

	features.Set(features.Config{AutomaticallyPauseZombieClients: true})
	defer features.Reset()

	mockSA := newMockSAPaused(sa)
	ra.SA = mockSA

	// Override the default ratelimits to only allow one failed validation.
	txnBuilder, err := ratelimits.NewTransactionBuilder("testdata/one-failed-validation-before-pausing.yml", "")
	test.AssertNotError(t, err, "making transaction composer")
	ra.txnBuilder = txnBuilder

	// We know this is OK because of TestNewAuthorization
	domain := randomDomain()
	authzPB := createPendingAuthorization(t, sa, domain, fc.Now().Add(12*time.Hour))
	mockSA.registrationsForRegID[authzPB.RegistrationID] = Registration
	mockSA.authorizationsForRegID[authzPB.RegistrationID] = authzPB

	// We induce the bad path by setting a problem. This will consume all
	// available capacity in the rate limit bucket.
	va.PerformValidationRequestResultReturn = &vapb.ValidationResult{
		Records: []*corepb.ValidationRecord{
			{
				AddressUsed:   []byte("192.168.0.1"),
				Hostname:      domain,
				Port:          "8080",
				Url:           fmt.Sprintf("http://%s/", domain),
				ResolverAddrs: []string{"rebound"},
			},
		},
		Problem: &corepb.ProblemDetails{
			Detail: fmt.Sprintf("CAA invalid for %s", domain),
		},
	}

	challIdx := dnsChallIdx(t, authzPB.Challenges)
	authzPB, err = ra.PerformValidation(ctx, &rapb.PerformValidationRequest{
		Authz:          authzPB,
		ChallengeIndex: challIdx,
	})
	test.AssertNotError(t, err, "PerformValidation failed")

	select {
	case r := <-va.performValidationRequest:
		_ = r
	case <-time.After(time.Second):
		t.Fatal("Timed out waiting for DummyValidationAuthority.PerformValidation to complete")
	}

	// Sleep so the RA has a chance to write to the SA
	time.Sleep(100 * time.Millisecond)

	got, err := ra.SA.GetPausedIdentifiers(ctx, &sapb.RegistrationID{Id: authzPB.RegistrationID}, nil)
	test.AssertError(t, err, "Should not have any paused identifiers yet, but found some")
	test.AssertBoxedNil(t, got, "Should have received nil response, but did not")
	test.AssertMetricWithLabelsEquals(t, ra.pauseCounter, prometheus.Labels{"paused": "false", "repaused": "false", "grace": "false"}, 0)

	// We need the bucket key to scan for in Redis
	bucketKey, err := ratelimits.NewRegIdDomainBucketKey(ratelimits.FailedAuthorizationsForPausingPerDomainPerAccount, authzPB.RegistrationID, domain)
	test.AssertNotError(t, err, "Should have been able to construct bucket key, but could not")

	// Verify that a redis entry exists for this accountID:identifier.
	tat, err := redisSrc.Get(ctx, bucketKey)
	test.AssertNotError(t, err, "Should not have errored, but did")

	// There is no more capacity and the next failed validation will effectively
	// pause issuance attempts. The ratelimit file is written to increment
	// capacity every 24 hours, so we can check that the TAT states that, not
	// that it particularly matters in this context.
	test.AssertEquals(t, tat, fc.Now().Add(24*time.Hour))

	// A second failed validation should result in the identifier being paused
	// due to the strict ratelimit.
	va.PerformValidationRequestResultReturn = &vapb.ValidationResult{
		Records: []*corepb.ValidationRecord{
			{
				AddressUsed:   []byte("192.168.0.1"),
				Hostname:      domain,
				Port:          "8080",
				Url:           fmt.Sprintf("http://%s/", domain),
				ResolverAddrs: []string{"rebound"},
			},
		},
		Problem: &corepb.ProblemDetails{
			Detail: fmt.Sprintf("CAA invalid for %s", domain),
		},
	}

	challIdx = dnsChallIdx(t, authzPB.Challenges)
	authzPB, err = ra.PerformValidation(ctx, &rapb.PerformValidationRequest{
		Authz:          authzPB,
		ChallengeIndex: challIdx,
	})
	test.AssertNotError(t, err, "PerformValidation failed")

	select {
	case r := <-va.performValidationRequest:
		_ = r
	case <-time.After(time.Second):
		t.Fatal("Timed out waiting for DummyValidationAuthority.PerformValidation to complete")
	}

	// Sleep so the RA has a chance to write to the SA
	time.Sleep(100 * time.Millisecond)

	// Ensure the identifier:account:domain we expect to be paused actually is.
	got, err = ra.SA.GetPausedIdentifiers(ctx, &sapb.RegistrationID{Id: authzPB.RegistrationID}, nil)
	test.AssertNotError(t, err, "Should not have errored getting paused identifiers")
	test.AssertEquals(t, len(got.Identifiers), 1)
	test.AssertEquals(t, got.Identifiers[0].Value, domain)
	test.AssertMetricWithLabelsEquals(t, ra.pauseCounter, prometheus.Labels{"paused": "true", "repaused": "false", "grace": "false"}, 1)

	err = ra.limiter.Reset(ctx, bucketKey)
	test.AssertNotError(t, err, "Failed cleaning up redis")
}

func TestPerformValidation_FailedThenSuccessfulValidationResetsPauseIdentifiersRatelimit(t *testing.T) {
	va, sa, ra, redisSrc, fc, cleanUp := initAuthorities(t)
	defer cleanUp()

	if ra.limiter == nil {
		t.Skip("no redis limiter configured")
	}

	features.Set(features.Config{AutomaticallyPauseZombieClients: true})
	defer features.Reset()

	// Because we're testing with a real Redis backend, we choose a different account ID
	// than other tests to make we don't get interference from other tests using the same
	// registration ID.
	registration, err := sa.NewRegistration(ctx, &corepb.Registration{
		Key:    AccountKeyJSONC,
		Status: string(core.StatusValid),
	})
	test.AssertNotError(t, err, "Failed to create registration")

	mockSA := newMockSAPaused(sa)
	ra.SA = mockSA

	// Override the default ratelimits to only allow one failed validation.
	txnBuilder, err := ratelimits.NewTransactionBuilder("testdata/two-failed-validations-before-pausing.yml", "")
	test.AssertNotError(t, err, "making transaction composer")
	ra.txnBuilder = txnBuilder

	// We know this is OK because of TestNewAuthorization
	domain := randomDomain()
	authzPB := createPendingAuthorization(t, sa, domain, fc.Now().Add(12*time.Hour))
	authzPB.RegistrationID = registration.Id
	mockSA.registrationsForRegID[authzPB.RegistrationID] = Registration
	mockSA.authorizationsForRegID[authzPB.RegistrationID] = authzPB

	// We induce the bad path by setting a problem. This will consume all
	// available capacity in the rate limit bucket.
	va.PerformValidationRequestResultReturn = &vapb.ValidationResult{
		Records: []*corepb.ValidationRecord{
			{
				AddressUsed:   []byte("192.168.0.1"),
				Hostname:      domain,
				Port:          "8080",
				Url:           fmt.Sprintf("http://%s/", domain),
				ResolverAddrs: []string{"rebound"},
			},
		},
		Problem: &corepb.ProblemDetails{
			Detail: fmt.Sprintf("CAA invalid for %s", domain),
		},
	}

	challIdx := dnsChallIdx(t, authzPB.Challenges)
	authzPB, err = ra.PerformValidation(ctx, &rapb.PerformValidationRequest{
		Authz:          authzPB,
		ChallengeIndex: challIdx,
	})
	test.AssertNotError(t, err, "PerformValidation failed")

	select {
	case r := <-va.performValidationRequest:
		_ = r
	case <-time.After(time.Second):
		t.Fatal("Timed out waiting for DummyValidationAuthority.PerformValidation to complete")
	}

	// Sleep so the RA has a chance to write to the SA
	time.Sleep(100 * time.Millisecond)

	got, err := ra.SA.GetPausedIdentifiers(ctx, &sapb.RegistrationID{Id: authzPB.RegistrationID}, nil)
	test.AssertError(t, err, "Should not have any paused identifiers yet, but found some")
	test.AssertBoxedNil(t, got, "Should have received nil response, but did not")
	test.AssertMetricWithLabelsEquals(t, ra.pauseCounter, prometheus.Labels{"paused": "false", "repaused": "false", "grace": "false"}, 0)

	// We need the bucket key to scan for in Redis
	bucketKey, err := ratelimits.NewRegIdDomainBucketKey(ratelimits.FailedAuthorizationsForPausingPerDomainPerAccount, authzPB.RegistrationID, domain)
	test.AssertNotError(t, err, "Should have been able to construct bucket key, but could not")

	// Verify that a redis entry exists for this accountID:identifier
	tat, err := redisSrc.Get(ctx, bucketKey)
	test.AssertNotError(t, err, "Should not have errored, but did")

	// We should have capacity for 1 more failed validation, the next TAT should
	// be immediately (despite the fact that this clearly says now + 12 hours).
	test.AssertEquals(t, tat, fc.Now().Add(12*time.Hour))

	//
	// Now the goal is to perform a successful validation which should reset the
	// FailedAuthorizationsForPausingPerDomainPerAccount ratelimit.
	//

	// We know this is OK because of TestNewAuthorization
	authzPB = createPendingAuthorization(t, sa, domain, fc.Now().Add(12*time.Hour))
	authzPB.RegistrationID = registration.Id

	va.PerformValidationRequestResultReturn = &vapb.ValidationResult{
		Records: []*corepb.ValidationRecord{
			{
				AddressUsed:   []byte("192.168.0.1"),
				Hostname:      domain,
				Port:          "8080",
				Url:           fmt.Sprintf("http://%s/", domain),
				ResolverAddrs: []string{"rebound"},
			},
		},
		Problem: nil,
	}

	challIdx = dnsChallIdx(t, authzPB.Challenges)
	authzPB, err = ra.PerformValidation(ctx, &rapb.PerformValidationRequest{
		Authz:          authzPB,
		ChallengeIndex: challIdx,
	})
	test.AssertNotError(t, err, "PerformValidation failed")
	mockSA.authorizationsForRegID[authzPB.RegistrationID] = authzPB

	select {
	case r := <-va.performValidationRequest:
		_ = r
	case <-time.After(time.Second):
		t.Fatal("Timed out waiting for DummyValidationAuthority.PerformValidation to complete")
	}

	// We need the bucket key to scan for in Redis
	bucketKey, err = ratelimits.NewRegIdDomainBucketKey(ratelimits.FailedAuthorizationsForPausingPerDomainPerAccount, authzPB.RegistrationID, domain)
	test.AssertNotError(t, err, "Should have been able to construct bucket key, but could not")

	// Verify that the bucket no longer exists (because the limiter reset has
	// deleted it). This indicates the accountID:identifier bucket has regained
	// capacity avoiding being inadvertently paused.
	_, err = redisSrc.Get(ctx, bucketKey)
	test.AssertErrorIs(t, err, ratelimits.ErrBucketNotFound)

	err = ra.limiter.Reset(ctx, bucketKey)
	test.AssertNotError(t, err, "Failed cleaning up redis")
}

func TestPerformValidationVAError(t *testing.T) {
	va, sa, ra, _, fc, cleanUp := initAuthorities(t)
	defer cleanUp()

	authzPB := createPendingAuthorization(t, sa, Identifier, fc.Now().Add(12*time.Hour))

	va.PerformValidationRequestResultError = fmt.Errorf("Something went wrong")

	challIdx := dnsChallIdx(t, authzPB.Challenges)
	authzPB, err := ra.PerformValidation(ctx, &rapb.PerformValidationRequest{
		Authz:          authzPB,
		ChallengeIndex: challIdx,
	})

	test.AssertNotError(t, err, "PerformValidation completely failed")

	var vaRequest *vapb.PerformValidationRequest
	select {
	case r := <-va.performValidationRequest:
		vaRequest = r
	case <-time.After(time.Second):
		t.Fatal("Timed out waiting for DummyValidationAuthority.PerformValidation to complete")
	}

	// Verify that the VA got the request, and it's the same as the others
	test.AssertEquals(t, authzPB.Challenges[challIdx].Type, vaRequest.Challenge.Type)
	test.AssertEquals(t, authzPB.Challenges[challIdx].Token, vaRequest.Challenge.Token)

	// Sleep so the RA has a chance to write to the SA
	time.Sleep(100 * time.Millisecond)

	dbAuthzPB := getAuthorization(t, authzPB.Id, sa)
	t.Log("dbAuthz:", dbAuthzPB)

	// Verify that the responses are reflected
	challIdx = dnsChallIdx(t, dbAuthzPB.Challenges)
	challenge, err := bgrpc.PBToChallenge(dbAuthzPB.Challenges[challIdx])
	test.AssertNotError(t, err, "Failed to marshall corepb.Challenge to core.Challenge.")
	test.Assert(t, challenge.Status == core.StatusInvalid, "challenge was not marked as invalid")
	test.AssertContains(t, challenge.Error.Error(), "Could not communicate with VA")
	test.Assert(t, challenge.ValidationRecord == nil, "challenge had a ValidationRecord")

	// Check that validated timestamp was recorded, stored, and retrieved
	expectedValidated := fc.Now()
	test.Assert(t, *challenge.Validated == expectedValidated, "Validated timestamp incorrect or missing")
}

func TestCertificateKeyNotEqualAccountKey(t *testing.T) {
	_, sa, ra, _, _, cleanUp := initAuthorities(t)
	defer cleanUp()

	exp := ra.clk.Now().Add(365 * 24 * time.Hour)

	authzID := createFinalizedAuthorization(t, sa, "www.example.com", exp, core.ChallengeTypeHTTP01, ra.clk.Now())

	order, err := sa.NewOrderAndAuthzs(context.Background(), &sapb.NewOrderAndAuthzsRequest{
		NewOrder: &sapb.NewOrderRequest{
			RegistrationID:   Registration.Id,
			Expires:          timestamppb.New(exp),
			DnsNames:         []string{"www.example.com"},
			V2Authorizations: []int64{authzID},
		},
	})
	test.AssertNotError(t, err, "Could not add test order with finalized authz IDs, ready status")

	csrBytes, err := x509.CreateCertificateRequest(rand.Reader, &x509.CertificateRequest{
		// Registration has key == AccountKeyA
		PublicKey:          AccountKeyA.Key,
		SignatureAlgorithm: x509.SHA256WithRSA,
		DNSNames:           []string{"www.example.com"},
	}, AccountPrivateKey.Key)
	test.AssertNotError(t, err, "Failed to sign CSR")

	_, err = ra.FinalizeOrder(ctx, &rapb.FinalizeOrderRequest{
		Order: &corepb.Order{
			Status:         string(core.StatusReady),
			DnsNames:       []string{"www.example.com"},
			Id:             order.Id,
			RegistrationID: Registration.Id,
		},
		Csr: csrBytes,
	})
	test.AssertError(t, err, "Should have rejected cert with key = account key")
	test.AssertEquals(t, err.Error(), "certificate public key must be different than account key")
}

func TestNewOrderRateLimiting(t *testing.T) {
	_, _, ra, _, fc, cleanUp := initAuthorities(t)
	defer cleanUp()

	ra.orderLifetime = 5 * 24 * time.Hour

	// Create a dummy rate limit config that sets a NewOrdersPerAccount rate
	// limit with a very low threshold/short window
	rateLimitDuration := 5 * time.Minute
	ra.rlPolicies = &dummyRateLimitConfig{
		NewOrdersPerAccountPolicy: ratelimit.RateLimitPolicy{
			Threshold: 1,
			Window:    config.Duration{Duration: rateLimitDuration},
		},
	}

	orderOne := &rapb.NewOrderRequest{
		RegistrationID: Registration.Id,
		DnsNames:       []string{"first.example.com"},
	}
	orderTwo := &rapb.NewOrderRequest{
		RegistrationID: Registration.Id,
		DnsNames:       []string{"second.example.com"},
	}

	// To start, it should be possible to create a new order
	_, err := ra.NewOrder(ctx, orderOne)
	test.AssertNotError(t, err, "NewOrder for orderOne failed")

	// Advance the clock 1s to separate the orders in time
	fc.Add(time.Second)

	// Creating an order immediately after the first with different names
	// should fail
	_, err = ra.NewOrder(ctx, orderTwo)
	test.AssertError(t, err, "NewOrder for orderTwo succeeded, should have been ratelimited")

	// Creating the first order again should succeed because of order reuse, no
	// new pending order is produced.
	_, err = ra.NewOrder(ctx, orderOne)
	test.AssertNotError(t, err, "Reuse of orderOne failed")

	// Advancing the clock by 2 * the rate limit duration should allow orderTwo to
	// succeed
	fc.Add(2 * rateLimitDuration)
	_, err = ra.NewOrder(ctx, orderTwo)
	test.AssertNotError(t, err, "NewOrder for orderTwo failed after advancing clock")
}

// TestEarlyOrderRateLimiting tests that NewOrder applies the certificates per
// name/per FQDN rate limits against the order names.
func TestEarlyOrderRateLimiting(t *testing.T) {
	_, _, ra, _, _, cleanUp := initAuthorities(t)
	defer cleanUp()
	ra.orderLifetime = 5 * 24 * time.Hour

	rateLimitDuration := 5 * time.Minute

	domain := "early-ratelimit-example.com"

	// Set a mock RL policy with a CertificatesPerName threshold for the domain
	// name so low if it were enforced it would prevent a new order for any names.
	ra.rlPolicies = &dummyRateLimitConfig{
		CertificatesPerNamePolicy: ratelimit.RateLimitPolicy{
			Threshold: 10,
			Window:    config.Duration{Duration: rateLimitDuration},
			// Setting the Threshold to 0 skips applying the rate limit. Setting an
			// override to 0 does the trick.
			Overrides: map[string]int64{
				domain: 0,
			},
		},
		NewOrdersPerAccountPolicy: ratelimit.RateLimitPolicy{
			Threshold: 10,
			Window:    config.Duration{Duration: rateLimitDuration},
		},
	}

	// Request an order for the test domain
	newOrder := &rapb.NewOrderRequest{
		RegistrationID: Registration.Id,
		DnsNames:       []string{domain},
	}

	// With the feature flag enabled the NewOrder request should fail because of
	// the CertificatesPerNamePolicy.
	_, err := ra.NewOrder(ctx, newOrder)
	test.AssertError(t, err, "NewOrder did not apply cert rate limits with feature flag enabled")

	var bErr *berrors.BoulderError
	test.Assert(t, errors.As(err, &bErr), "NewOrder did not return a boulder error")
	test.AssertEquals(t, bErr.RetryAfter, rateLimitDuration)

	// The err should be the expected rate limit error
	expected := "too many certificates already issued for \"early-ratelimit-example.com\". Retry after 2020-03-04T05:05:00Z: see https://letsencrypt.org/docs/rate-limits/#new-orders-per-account"
	test.AssertEquals(t, bErr.Error(), expected)
}

func TestRegistrationUpdate(t *testing.T) {
	oldURL := "http://old.invalid"
	newURL := "http://new.invalid"
	base := &corepb.Registration{
		Id:        1,
		Contact:   []string{oldURL},
		Agreement: "",
	}
	update := &corepb.Registration{
		Contact:         []string{newURL},
		ContactsPresent: true,
		Agreement:       "totally!",
	}

	res, changed := mergeUpdate(base, update)
	test.AssertEquals(t, changed, true)
	test.AssertEquals(t, res.Contact[0], update.Contact[0])
	test.AssertEquals(t, res.Agreement, update.Agreement)

	// Make sure that a `MergeUpdate` call with an empty string doesn't produce an
	// error and results in a change to the base reg.
	emptyUpdate := &corepb.Registration{
		Contact:         []string{""},
		ContactsPresent: true,
		Agreement:       "totally!",
	}
	_, changed = mergeUpdate(res, emptyUpdate)
	test.AssertEquals(t, changed, true)
}

func TestRegistrationContactUpdate(t *testing.T) {
	contactURL := "mailto://example@example.com"

	// Test that a registration contact can be removed by updating with an empty
	// Contact slice.
	base := &corepb.Registration{
		Id:        1,
		Contact:   []string{contactURL},
		Agreement: "totally!",
	}
	update := &corepb.Registration{
		Id:              1,
		Contact:         []string{},
		ContactsPresent: true,
		Agreement:       "totally!",
	}
	res, changed := mergeUpdate(base, update)
	test.AssertEquals(t, changed, true)
	test.Assert(t, len(res.Contact) == 0, "Contact was not deleted in update")

	// Test that a registration contact isn't changed when an update is performed
	// with no Contact field
	base = &corepb.Registration{
		Id:        1,
		Contact:   []string{contactURL},
		Agreement: "totally!",
	}
	update = &corepb.Registration{
		Id:        1,
		Agreement: "totally!",
	}
	res, changed = mergeUpdate(base, update)
	test.AssertEquals(t, changed, false)
	test.Assert(t, len(res.Contact) == 1, "len(Contact) was updated unexpectedly")
	test.Assert(t, (res.Contact)[0] == contactURL, "Contact was changed unexpectedly")
}

func TestRegistrationKeyUpdate(t *testing.T) {
	oldKey, err := rsa.GenerateKey(rand.Reader, 512)
	test.AssertNotError(t, err, "rsa.GenerateKey() for oldKey failed")
	oldKeyJSON, err := jose.JSONWebKey{Key: oldKey}.MarshalJSON()
	test.AssertNotError(t, err, "MarshalJSON for oldKey failed")

	base := &corepb.Registration{Key: oldKeyJSON}
	update := &corepb.Registration{}
	_, changed := mergeUpdate(base, update)
	test.Assert(t, !changed, "mergeUpdate changed the key with empty update")

	newKey, err := rsa.GenerateKey(rand.Reader, 1024)
	test.AssertNotError(t, err, "rsa.GenerateKey() for newKey failed")
	newKeyJSON, err := jose.JSONWebKey{Key: newKey}.MarshalJSON()
	test.AssertNotError(t, err, "MarshalJSON for newKey failed")

	update = &corepb.Registration{Key: newKeyJSON}
	res, changed := mergeUpdate(base, update)
	test.Assert(t, changed, "mergeUpdate didn't change the key with non-empty update")
	test.AssertByteEquals(t, res.Key, update.Key)
}

func TestDeactivateAuthorization(t *testing.T) {
	_, sa, ra, _, _, cleanUp := initAuthorities(t)
	defer cleanUp()

	exp := ra.clk.Now().Add(365 * 24 * time.Hour)
	authzID := createFinalizedAuthorization(t, sa, "not-example.com", exp, core.ChallengeTypeHTTP01, ra.clk.Now())
	dbAuthzPB := getAuthorization(t, fmt.Sprint(authzID), sa)
	_, err := ra.DeactivateAuthorization(ctx, dbAuthzPB)
	test.AssertNotError(t, err, "Could not deactivate authorization")
	deact, err := sa.GetAuthorization2(ctx, &sapb.AuthorizationID2{Id: authzID})
	test.AssertNotError(t, err, "Could not get deactivated authorization with ID "+dbAuthzPB.Id)
	test.AssertEquals(t, deact.Status, string(core.StatusDeactivated))
}

type mockSARecordingPauses struct {
	sapb.StorageAuthorityClient
	recv *sapb.PauseRequest
}

func (sa *mockSARecordingPauses) PauseIdentifiers(ctx context.Context, req *sapb.PauseRequest, _ ...grpc.CallOption) (*sapb.PauseIdentifiersResponse, error) {
	sa.recv = req
	return &sapb.PauseIdentifiersResponse{Paused: int64(len(req.Identifiers))}, nil
}

func (sa *mockSARecordingPauses) DeactivateAuthorization2(_ context.Context, _ *sapb.AuthorizationID2, _ ...grpc.CallOption) (*emptypb.Empty, error) {
	return nil, nil
}

func TestDeactivateAuthorization_Pausing(t *testing.T) {
	_, _, ra, _, _, cleanUp := initAuthorities(t)
	defer cleanUp()

	if ra.limiter == nil {
		t.Skip("no redis limiter configured")
	}

	msa := mockSARecordingPauses{}
	ra.SA = &msa

	features.Set(features.Config{AutomaticallyPauseZombieClients: true})
	defer features.Reset()

	// Override the default ratelimits to only allow one failed validation.
	txnBuilder, err := ratelimits.NewTransactionBuilder("testdata/one-failed-validation-before-pausing.yml", "")
	test.AssertNotError(t, err, "making transaction composer")
	ra.txnBuilder = txnBuilder

	// The first deactivation of a pending authz should work and nothing should
	// get paused.
	_, err = ra.DeactivateAuthorization(ctx, &corepb.Authorization{
		Id:             "1",
		RegistrationID: 1,
		DnsName:        "example.com",
		Status:         string(core.StatusPending),
	})
	test.AssertNotError(t, err, "mock deactivation should work")
	test.AssertBoxedNil(t, msa.recv, "shouldn't be a pause request yet")

	// Deactivating a valid authz shouldn't increment any limits or pause anything.
	_, err = ra.DeactivateAuthorization(ctx, &corepb.Authorization{
		Id:             "2",
		RegistrationID: 1,
		DnsName:        "example.com",
		Status:         string(core.StatusValid),
	})
	test.AssertNotError(t, err, "mock deactivation should work")
	test.AssertBoxedNil(t, msa.recv, "deactivating valid authz should never pause")

	// Deactivating a second pending authz should surpass the limit and result
	// in a pause request.
	_, err = ra.DeactivateAuthorization(ctx, &corepb.Authorization{
		Id:             "3",
		RegistrationID: 1,
		DnsName:        "example.com",
		Status:         string(core.StatusPending),
	})
	test.AssertNotError(t, err, "mock deactivation should work")
	test.AssertNotNil(t, msa.recv, "should have recorded a pause request")
	test.AssertEquals(t, msa.recv.RegistrationID, int64(1))
	test.AssertEquals(t, msa.recv.Identifiers[0].Value, "example.com")
}

func TestDeactivateRegistration(t *testing.T) {
	_, _, ra, _, _, cleanUp := initAuthorities(t)
	defer cleanUp()

	// Deactivate failure because incomplete registration provided
	_, err := ra.DeactivateRegistration(context.Background(), &corepb.Registration{})
	test.AssertDeepEquals(t, err, fmt.Errorf("incomplete gRPC request message"))

	// Deactivate failure because registration status already deactivated
	_, err = ra.DeactivateRegistration(context.Background(),
		&corepb.Registration{Id: 1, Status: string(core.StatusDeactivated)})
	test.AssertError(t, err, "DeactivateRegistration failed with a non-valid registration")

	// Deactivate success with valid registration
	_, err = ra.DeactivateRegistration(context.Background(),
		&corepb.Registration{Id: 1, Status: string(core.StatusValid)})
	test.AssertNotError(t, err, "DeactivateRegistration failed")

	// Check db to make sure account is deactivated
	dbReg, err := ra.SA.GetRegistration(context.Background(), &sapb.RegistrationID{Id: 1})
	test.AssertNotError(t, err, "GetRegistration failed")
	test.AssertEquals(t, dbReg.Status, string(core.StatusDeactivated))
}

// noopCAA implements caaChecker, always returning nil
type noopCAA struct{}

func (cr noopCAA) IsCAAValid(
	ctx context.Context,
	in *vapb.IsCAAValidRequest,
	opts ...grpc.CallOption,
) (*vapb.IsCAAValidResponse, error) {
	return &vapb.IsCAAValidResponse{}, nil
}

// caaRecorder implements caaChecker, always returning nil, but recording the
// names it was called for.
type caaRecorder struct {
	sync.Mutex
	names map[string]bool
}

func (cr *caaRecorder) IsCAAValid(
	ctx context.Context,
	in *vapb.IsCAAValidRequest,
	opts ...grpc.CallOption,
) (*vapb.IsCAAValidResponse, error) {
	cr.Lock()
	defer cr.Unlock()
	cr.names[in.Domain] = true
	return &vapb.IsCAAValidResponse{}, nil
}

// Test that the right set of domain names have their CAA rechecked, based on
// their `Validated` (attemptedAt in the database) timestamp.
func TestRecheckCAADates(t *testing.T) {
	_, _, ra, _, fc, cleanUp := initAuthorities(t)
	defer cleanUp()
	recorder := &caaRecorder{names: make(map[string]bool)}
	ra.caa = recorder
	ra.authorizationLifetime = 15 * time.Hour

	recentValidated := fc.Now().Add(-1 * time.Hour)
	recentExpires := fc.Now().Add(15 * time.Hour)
	olderValidated := fc.Now().Add(-8 * time.Hour)
	olderExpires := fc.Now().Add(5 * time.Hour)

	authzs := map[identifier.ACMEIdentifier]*core.Authorization{
		identifier.NewDNS("recent.com"): {
			Identifier: identifier.NewDNS("recent.com"),
			Expires:    &recentExpires,
			Challenges: []core.Challenge{
				{
					Status:    core.StatusValid,
					Type:      core.ChallengeTypeHTTP01,
					Token:     "exampleToken",
					Validated: &recentValidated,
				},
			},
		},
		identifier.NewDNS("older.com"): {
			Identifier: identifier.NewDNS("older.com"),
			Expires:    &olderExpires,
			Challenges: []core.Challenge{
				{
					Status:    core.StatusValid,
					Type:      core.ChallengeTypeHTTP01,
					Token:     "exampleToken",
					Validated: &olderValidated,
				},
			},
		},
		identifier.NewDNS("older2.com"): {
			Identifier: identifier.NewDNS("older2.com"),
			Expires:    &olderExpires,
			Challenges: []core.Challenge{
				{
					Status:    core.StatusValid,
					Type:      core.ChallengeTypeHTTP01,
					Token:     "exampleToken",
					Validated: &olderValidated,
				},
			},
		},
		identifier.NewDNS("wildcard.com"): {
			Identifier: identifier.NewDNS("wildcard.com"),
			Expires:    &olderExpires,
			Challenges: []core.Challenge{
				{
					Status:    core.StatusValid,
					Type:      core.ChallengeTypeHTTP01,
					Token:     "exampleToken",
					Validated: &olderValidated,
				},
			},
		},
		identifier.NewDNS("*.wildcard.com"): {
			Identifier: identifier.NewDNS("*.wildcard.com"),
			Expires:    &olderExpires,
			Challenges: []core.Challenge{
				{
					Status:    core.StatusValid,
					Type:      core.ChallengeTypeHTTP01,
					Token:     "exampleToken",
					Validated: &olderValidated,
				},
			},
		},
	}
	twoChallenges := map[identifier.ACMEIdentifier]*core.Authorization{
		identifier.NewDNS("twochallenges.com"): {
			ID:         "twochal",
			Identifier: identifier.NewDNS("twochallenges.com"),
			Expires:    &recentExpires,
			Challenges: []core.Challenge{
				{
					Status:    core.StatusValid,
					Type:      core.ChallengeTypeHTTP01,
					Token:     "exampleToken",
					Validated: &olderValidated,
				},
				{
					Status:    core.StatusValid,
					Type:      core.ChallengeTypeDNS01,
					Token:     "exampleToken",
					Validated: &olderValidated,
				},
			},
		},
	}
	noChallenges := map[identifier.ACMEIdentifier]*core.Authorization{
		identifier.NewDNS("nochallenges.com"): {
			ID:         "nochal",
			Identifier: identifier.NewDNS("nochallenges.com"),
			Expires:    &recentExpires,
			Challenges: []core.Challenge{},
		},
	}
	noValidationTime := map[identifier.ACMEIdentifier]*core.Authorization{
		identifier.NewDNS("novalidationtime.com"): {
			ID:         "noval",
			Identifier: identifier.NewDNS("novalidationtime.com"),
			Expires:    &recentExpires,
			Challenges: []core.Challenge{
				{
					Status:    core.StatusValid,
					Type:      core.ChallengeTypeHTTP01,
					Token:     "exampleToken",
					Validated: nil,
				},
			},
		},
	}

	// NOTE: The names provided here correspond to authorizations in the
	// `mockSAWithRecentAndOlder`
	err := ra.checkAuthorizationsCAA(context.Background(), Registration.Id, authzs, fc.Now())
	// We expect that there is no error rechecking authorizations for these names
	if err != nil {
		t.Errorf("expected nil err, got %s", err)
	}

	// Should error if a authorization has `!= 1` challenge
	err = ra.checkAuthorizationsCAA(context.Background(), Registration.Id, twoChallenges, fc.Now())
	test.AssertEquals(t, err.Error(), "authorization has incorrect number of challenges. 1 expected, 2 found for: id twochal")

	// Should error if a authorization has `!= 1` challenge
	err = ra.checkAuthorizationsCAA(context.Background(), Registration.Id, noChallenges, fc.Now())
	test.AssertEquals(t, err.Error(), "authorization has incorrect number of challenges. 1 expected, 0 found for: id nochal")

	// Should error if authorization's challenge has no validated timestamp
	err = ra.checkAuthorizationsCAA(context.Background(), Registration.Id, noValidationTime, fc.Now())
	test.AssertEquals(t, err.Error(), "authorization's challenge has no validated timestamp for: id noval")

	// We expect that "recent.com" is not checked because its mock authorization
	// isn't expired
	if _, present := recorder.names["recent.com"]; present {
		t.Errorf("Rechecked CAA unnecessarily for recent.com")
	}

	// We expect that "older.com" is checked
	if _, present := recorder.names["older.com"]; !present {
		t.Errorf("Failed to recheck CAA for older.com")
	}

	// We expect that "older2.com" is checked
	if _, present := recorder.names["older2.com"]; !present {
		t.Errorf("Failed to recheck CAA for older2.com")
	}

	// We expect that the "wildcard.com" domain (without the `*.` prefix) is checked.
	if _, present := recorder.names["wildcard.com"]; !present {
		t.Errorf("Failed to recheck CAA for wildcard.com")
	}

	// We expect that "*.wildcard.com" is checked (with the `*.` prefix, because
	// it is stripped at a lower layer than we are testing)
	if _, present := recorder.names["*.wildcard.com"]; !present {
		t.Errorf("Failed to recheck CAA for *.wildcard.com")
	}
}

type caaFailer struct{}

func (cf *caaFailer) IsCAAValid(
	ctx context.Context,
	in *vapb.IsCAAValidRequest,
	opts ...grpc.CallOption,
) (*vapb.IsCAAValidResponse, error) {
	cvrpb := &vapb.IsCAAValidResponse{}
	switch in.Domain {
	case "a.com":
		cvrpb.Problem = &corepb.ProblemDetails{
			Detail: "CAA invalid for a.com",
		}
	case "c.com":
		cvrpb.Problem = &corepb.ProblemDetails{
			Detail: "CAA invalid for c.com",
		}
	case "d.com":
		return nil, fmt.Errorf("Error checking CAA for d.com")
	}
	return cvrpb, nil
}

func TestRecheckCAAEmpty(t *testing.T) {
	_, _, ra, _, _, cleanUp := initAuthorities(t)
	defer cleanUp()
	err := ra.recheckCAA(context.Background(), nil)
	test.AssertNotError(t, err, "expected nil")
}

func makeHTTP01Authorization(domain string) *core.Authorization {
	return &core.Authorization{
		Identifier: identifier.NewDNS(domain),
		Challenges: []core.Challenge{{Status: core.StatusValid, Type: core.ChallengeTypeHTTP01}},
	}
}

func TestRecheckCAASuccess(t *testing.T) {
	_, _, ra, _, _, cleanUp := initAuthorities(t)
	defer cleanUp()
	authzs := []*core.Authorization{
		makeHTTP01Authorization("a.com"),
		makeHTTP01Authorization("b.com"),
		makeHTTP01Authorization("c.com"),
	}
	err := ra.recheckCAA(context.Background(), authzs)
	test.AssertNotError(t, err, "expected nil")
}

func TestRecheckCAAFail(t *testing.T) {
	_, _, ra, _, _, cleanUp := initAuthorities(t)
	defer cleanUp()
	ra.caa = &caaFailer{}
	authzs := []*core.Authorization{
		makeHTTP01Authorization("a.com"),
		makeHTTP01Authorization("b.com"),
		makeHTTP01Authorization("c.com"),
	}
	err := ra.recheckCAA(context.Background(), authzs)

	test.AssertError(t, err, "expected err, got nil")
	var berr *berrors.BoulderError
	test.AssertErrorWraps(t, err, &berr)
	test.AssertErrorIs(t, berr, berrors.CAA)
	test.AssertEquals(t, len(berr.SubErrors), 2)

	// We don't know whether the asynchronous a.com or c.com CAA recheck will fail
	// first. Whichever does will be mentioned in the top level problem detail.
	expectedDetailRegex := regexp.MustCompile(
		`Rechecking CAA for "(?:a\.com|c\.com)" and 1 more identifiers failed. Refer to sub-problems for more information`,
	)
	if !expectedDetailRegex.MatchString(berr.Detail) {
		t.Errorf("expected suberror detail to match expected regex, got %q", err)
	}

	// There should be a sub error for both a.com and c.com with the correct type
	subErrMap := make(map[string]berrors.SubBoulderError, len(berr.SubErrors))
	for _, subErr := range berr.SubErrors {
		subErrMap[subErr.Identifier.Value] = subErr
	}
	subErrA, foundA := subErrMap["a.com"]
	subErrB, foundB := subErrMap["c.com"]
	test.AssertEquals(t, foundA, true)
	test.AssertEquals(t, foundB, true)
	test.AssertEquals(t, subErrA.Type, berrors.CAA)
	test.AssertEquals(t, subErrB.Type, berrors.CAA)

	// Recheck CAA with just one bad authz
	authzs = []*core.Authorization{
		makeHTTP01Authorization("a.com"),
	}
	err = ra.recheckCAA(context.Background(), authzs)
	// It should error
	test.AssertError(t, err, "expected err from recheckCAA")
	// It should be a berror
	test.AssertErrorWraps(t, err, &berr)
	// There should be *no* suberrors because there was only one overall error
	test.AssertEquals(t, len(berr.SubErrors), 0)
}

func TestRecheckCAAInternalServerError(t *testing.T) {
	_, _, ra, _, _, cleanUp := initAuthorities(t)
	defer cleanUp()
	ra.caa = &caaFailer{}
	authzs := []*core.Authorization{
		makeHTTP01Authorization("a.com"),
		makeHTTP01Authorization("b.com"),
		makeHTTP01Authorization("d.com"),
	}
	err := ra.recheckCAA(context.Background(), authzs)
	test.AssertError(t, err, "expected err, got nil")
	test.AssertErrorIs(t, err, berrors.InternalServer)
}

func TestNewOrder(t *testing.T) {
	_, _, ra, _, fc, cleanUp := initAuthorities(t)
	defer cleanUp()
	ra.orderLifetime = time.Hour

	now := fc.Now()
	orderA, err := ra.NewOrder(context.Background(), &rapb.NewOrderRequest{
		RegistrationID:         Registration.Id,
		CertificateProfileName: "test",
		DnsNames:               []string{"b.com", "a.com", "a.com", "C.COM"},
	})
	test.AssertNotError(t, err, "ra.NewOrder failed")
	test.AssertEquals(t, orderA.RegistrationID, int64(1))
	test.AssertEquals(t, orderA.Expires.AsTime(), now.Add(time.Hour))
	test.AssertEquals(t, len(orderA.DnsNames), 3)
	test.AssertEquals(t, orderA.CertificateProfileName, "test")
	// We expect the order names to have been sorted, deduped, and lowercased
	test.AssertDeepEquals(t, orderA.DnsNames, []string{"a.com", "b.com", "c.com"})
	test.AssertEquals(t, orderA.Id, int64(1))
	test.AssertEquals(t, numAuthorizations(orderA), 3)

	// Reuse all existing authorizations
	now = fc.Now()
	orderB, err := ra.NewOrder(context.Background(), &rapb.NewOrderRequest{
		RegistrationID: Registration.Id,
		DnsNames:       []string{"b.com", "a.com", "C.COM"},
	})
	test.AssertNotError(t, err, "ra.NewOrder failed")
	test.AssertEquals(t, orderB.RegistrationID, int64(1))
	test.AssertEquals(t, orderB.Expires.AsTime(), now.Add(time.Hour))
	// We expect orderB's ID to match orderA's because of pending order reuse
	test.AssertEquals(t, orderB.Id, orderA.Id)
	test.AssertEquals(t, len(orderB.DnsNames), 3)
	test.AssertDeepEquals(t, orderB.DnsNames, []string{"a.com", "b.com", "c.com"})
	test.AssertEquals(t, numAuthorizations(orderB), 3)
	test.AssertDeepEquals(t, orderB.V2Authorizations, orderA.V2Authorizations)

	// Reuse all of the existing authorizations from the previous order and
	// add a new one
	orderA.DnsNames = append(orderA.DnsNames, "d.com")
	now = fc.Now()
	orderC, err := ra.NewOrder(context.Background(), &rapb.NewOrderRequest{
		RegistrationID: Registration.Id,
		DnsNames:       orderA.DnsNames,
	})
	test.AssertNotError(t, err, "ra.NewOrder failed")
	test.AssertEquals(t, orderC.RegistrationID, int64(1))
	test.AssertEquals(t, orderC.Expires.AsTime(), now.Add(time.Hour))
	test.AssertEquals(t, len(orderC.DnsNames), 4)
	test.AssertDeepEquals(t, orderC.DnsNames, []string{"a.com", "b.com", "c.com", "d.com"})
	// We expect orderC's ID to not match orderA/orderB's because it is for
	// a different set of names
	test.AssertNotEquals(t, orderC.Id, orderA.Id)
	test.AssertEquals(t, numAuthorizations(orderC), 4)
	// Abuse the order of the queries used to extract the reused authorizations
	existing := orderC.V2Authorizations[:3]
	test.AssertDeepEquals(t, existing, orderA.V2Authorizations)

	_, err = ra.NewOrder(context.Background(), &rapb.NewOrderRequest{
		RegistrationID: Registration.Id,
		DnsNames:       []string{"a"},
	})
	test.AssertError(t, err, "NewOrder with invalid names did not error")
	test.AssertEquals(t, err.Error(), "Cannot issue for \"a\": Domain name needs at least one dot")
}

// TestNewOrderReuse tests that subsequent requests by an ACME account to create
// an identical order results in only one order being created & subsequently
// reused.
func TestNewOrderReuse(t *testing.T) {
	_, _, ra, _, fc, cleanUp := initAuthorities(t)
	defer cleanUp()

	ctx := context.Background()
	names := []string{"zombo.com", "welcome.to.zombo.com"}

	// Configure the RA to use a short order lifetime
	ra.orderLifetime = time.Hour
	// Create a var with two times the order lifetime to reference later
	doubleLifetime := ra.orderLifetime * 2

	// Create an initial request with regA and names
	orderReq := &rapb.NewOrderRequest{
		RegistrationID: Registration.Id,
		DnsNames:       names,
	}

	// Create a second registration to reference
	acctKeyB, err := AccountKeyB.MarshalJSON()
	test.AssertNotError(t, err, "failed to marshal account key")
	input := &corepb.Registration{
		Key: acctKeyB,
	}
	secondReg, err := ra.NewRegistration(ctx, input)
	test.AssertNotError(t, err, "Error creating a second test registration")
	// First, add an order with `names` for regA
	firstOrder, err := ra.NewOrder(context.Background(), orderReq)
	// It shouldn't fail
	test.AssertNotError(t, err, "Adding an initial order for regA failed")
	// It should have an ID
	test.AssertNotNil(t, firstOrder.Id, "Initial order had a nil ID")

	testCases := []struct {
		Name         string
		OrderReq     *rapb.NewOrderRequest
		ExpectReuse  bool
		AdvanceClock *time.Duration
	}{
		{
			Name:     "Duplicate order, same regID",
			OrderReq: orderReq,
			// We expect reuse since the order matches firstOrder
			ExpectReuse: true,
		},
		{
			Name: "Subset of order names, same regID",
			OrderReq: &rapb.NewOrderRequest{
				RegistrationID: Registration.Id,
				DnsNames:       []string{names[1]},
			},
			// We do not expect reuse because the order names don't match firstOrder
			ExpectReuse: false,
		},
		{
			Name: "Duplicate order, different regID",
			OrderReq: &rapb.NewOrderRequest{
				RegistrationID: secondReg.Id,
				DnsNames:       names,
			},
			// We do not expect reuse because the order regID differs from firstOrder
			ExpectReuse: false,
		},
		{
			Name: "Duplicate order, different profile",
			OrderReq: &rapb.NewOrderRequest{
				RegistrationID:         Registration.Id,
				CertificateProfileName: "different",
				DnsNames:               names,
			},
			// We do not expect reuse because the profile name differs from firstOrder
			ExpectReuse: false,
		},
		{
			Name:         "Duplicate order, same regID, first expired",
			OrderReq:     orderReq,
			AdvanceClock: &doubleLifetime,
			// We do not expect reuse because firstOrder has expired
			ExpectReuse: true,
		},
	}

	for _, tc := range testCases {
		t.Run(tc.Name, func(t *testing.T) {
			// If the testcase specifies, advance the clock before adding the order
			if tc.AdvanceClock != nil {
				_ = fc.Now().Add(*tc.AdvanceClock)
			}
			// Add the order for the test request
			order, err := ra.NewOrder(ctx, tc.OrderReq)
			// It shouldn't fail
			test.AssertNotError(t, err, "NewOrder returned an unexpected error")
			// The order should not have a nil ID
			test.AssertNotNil(t, order.Id, "NewOrder returned an order with a nil Id")

			if tc.ExpectReuse {
				// If we expected order reuse for this testcase assert that the order
				// has the same ID as the firstOrder
				test.AssertEquals(t, firstOrder.Id, order.Id)
			} else {
				// Otherwise assert that the order doesn't have the same ID as the
				// firstOrder
				test.AssertNotEquals(t, firstOrder.Id, order.Id)
			}
		})
	}
}

func TestNewOrderReuseInvalidAuthz(t *testing.T) {
	_, _, ra, _, _, cleanUp := initAuthorities(t)
	defer cleanUp()

	ctx := context.Background()
	names := []string{"zombo.com"}

	// Create an initial request with regA and names
	orderReq := &rapb.NewOrderRequest{
		RegistrationID: Registration.Id,
		DnsNames:       names,
	}

	// First, add an order with `names` for regA
	order, err := ra.NewOrder(ctx, orderReq)
	// It shouldn't fail
	test.AssertNotError(t, err, "Adding an initial order for regA failed")
	// It should have an ID
	test.AssertNotNil(t, order.Id, "Initial order had a nil ID")
	// It should have one authorization
	test.AssertEquals(t, numAuthorizations(order), 1)

	_, err = ra.SA.FinalizeAuthorization2(ctx, &sapb.FinalizeAuthorizationRequest{
		Id:          order.V2Authorizations[0],
		Status:      string(core.StatusInvalid),
		Expires:     order.Expires,
		Attempted:   string(core.ChallengeTypeDNS01),
		AttemptedAt: timestamppb.New(ra.clk.Now()),
	})
	test.AssertNotError(t, err, "FinalizeAuthorization2 failed")

	// The order associated with the authz should now be invalid
	updatedOrder, err := ra.SA.GetOrder(ctx, &sapb.OrderRequest{Id: order.Id})
	test.AssertNotError(t, err, "Error getting order to check status")
	test.AssertEquals(t, updatedOrder.Status, "invalid")

	// Create a second order for the same names/regID
	secondOrder, err := ra.NewOrder(ctx, orderReq)
	// It shouldn't fail
	test.AssertNotError(t, err, "Adding an initial order for regA failed")
	// It should have a different ID than the first now-invalid order
	test.AssertNotEquals(t, secondOrder.Id, order.Id)
	// It should be status pending
	test.AssertEquals(t, secondOrder.Status, "pending")
	test.AssertEquals(t, numAuthorizations(secondOrder), 1)
	// It should have a different authorization than the first order's now-invalid authorization
	test.AssertNotEquals(t, secondOrder.V2Authorizations[0], order.V2Authorizations[0])
}

// An authority that returns nonzero failures for CountInvalidAuthorizations2,
// and also returns existing authzs for the same domain from GetAuthorizations2
type mockInvalidPlusValidAuthzAuthority struct {
	mockSAWithAuthzs
	domainWithFailures string
}

func (sa *mockInvalidPlusValidAuthzAuthority) CountInvalidAuthorizations2(ctx context.Context, req *sapb.CountInvalidAuthorizationsRequest, _ ...grpc.CallOption) (*sapb.Count, error) {
	if req.DnsName == sa.domainWithFailures {
		return &sapb.Count{Count: 1}, nil
	} else {
		return &sapb.Count{}, nil
	}
}

// Test that the failed authorizations limit is checked before authz reuse.
func TestNewOrderCheckFailedAuthorizationsFirst(t *testing.T) {
	_, _, ra, _, clk, cleanUp := initAuthorities(t)
	defer cleanUp()

	// Create an order (and thus a pending authz) for example.com
	ctx := context.Background()
	order, err := ra.NewOrder(ctx, &rapb.NewOrderRequest{
		RegistrationID: Registration.Id,
		DnsNames:       []string{"example.com"},
	})
	test.AssertNotError(t, err, "adding an initial order for regA")
	test.AssertNotNil(t, order.Id, "initial order had a nil ID")
	test.AssertEquals(t, numAuthorizations(order), 1)

	// Now treat example.com as if it had a recent failure, but also a valid authz.
	expires := clk.Now().Add(24 * time.Hour)
	ra.SA = &mockInvalidPlusValidAuthzAuthority{
		mockSAWithAuthzs: mockSAWithAuthzs{
			authzs: []*core.Authorization{
				{
					ID:             "1",
					Identifier:     identifier.NewDNS("example.com"),
					RegistrationID: Registration.Id,
					Expires:        &expires,
					Status:         "valid",
					Challenges: []core.Challenge{
						{
							Type:   core.ChallengeTypeHTTP01,
							Status: core.StatusValid,
							Token:  core.NewToken(),
						},
					},
				},
			},
		},
		domainWithFailures: "example.com",
	}

	// Set a very restrictive police for invalid authorizations - one failure
	// and you're done for a day.
	ra.rlPolicies = &dummyRateLimitConfig{
		InvalidAuthorizationsPerAccountPolicy: ratelimit.RateLimitPolicy{
			Threshold: 1,
			Window:    config.Duration{Duration: 24 * time.Hour},
		},
	}

	// Creating an order for example.com should error with the "too many failed
	// authorizations recently" error.
	_, err = ra.NewOrder(ctx, &rapb.NewOrderRequest{
		RegistrationID: Registration.Id,
		DnsNames:       []string{"example.com"},
	})

	test.AssertError(t, err, "expected error for domain with too many failures")
	test.AssertEquals(t, err.Error(), "too many failed authorizations recently: see https://letsencrypt.org/docs/rate-limits/#authorization-failures-per-hostname-per-account")
}

// mockSAWithAuthzs has a GetAuthorizations2 method that returns the protobuf
// version of its authzs struct member. It also has a fake GetOrderForNames
// which always fails, and a fake NewOrderAndAuthzs which always succeeds, to
// facilitate the full execution of RA.NewOrder.
type mockSAWithAuthzs struct {
	sapb.StorageAuthorityClient
	authzs []*core.Authorization
}

// GetOrderForNames is a mock which always returns NotFound so that NewOrder
// proceeds to attempt authz reuse instead of wholesale order reuse.
func (msa *mockSAWithAuthzs) GetOrderForNames(ctx context.Context, req *sapb.GetOrderForNamesRequest, _ ...grpc.CallOption) (*corepb.Order, error) {
	return nil, berrors.NotFoundError("no such order")
}

// GetAuthorizations2 returns a _bizarre_ authorization for "*.zombo.com" that
// was validated by HTTP-01. This should never happen in real life since the
// name is a wildcard. We use this mock to test that we reject this bizarre
// situation correctly.
func (msa *mockSAWithAuthzs) GetAuthorizations2(ctx context.Context, req *sapb.GetAuthorizationsRequest, _ ...grpc.CallOption) (*sapb.Authorizations, error) {
	resp := &sapb.Authorizations{}
	for _, v := range msa.authzs {
		authzPB, err := bgrpc.AuthzToPB(*v)
		if err != nil {
			return nil, err
		}
		resp.Authzs = append(resp.Authzs, authzPB)
	}
	return resp, nil
}

func (msa *mockSAWithAuthzs) GetAuthorization2(ctx context.Context, req *sapb.AuthorizationID2, _ ...grpc.CallOption) (*corepb.Authorization, error) {
	for _, authz := range msa.authzs {
		if authz.ID == fmt.Sprintf("%d", req.Id) {
			return bgrpc.AuthzToPB(*authz)
		}
	}
	return nil, berrors.NotFoundError("no such authz")
}

// NewOrderAndAuthzs is a mock which just reflects the incoming request back,
// pretending to have created new db rows for the requested newAuthzs.
func (msa *mockSAWithAuthzs) NewOrderAndAuthzs(ctx context.Context, req *sapb.NewOrderAndAuthzsRequest, _ ...grpc.CallOption) (*corepb.Order, error) {
	authzIDs := req.NewOrder.V2Authorizations
	for range req.NewAuthzs {
		authzIDs = append(authzIDs, mrand.Int64())
	}
	return &corepb.Order{
		// Fields from the input new order request.
		RegistrationID:         req.NewOrder.RegistrationID,
		Expires:                req.NewOrder.Expires,
		DnsNames:               req.NewOrder.DnsNames,
		V2Authorizations:       authzIDs,
		CertificateProfileName: req.NewOrder.CertificateProfileName,
		// Mock new fields generated by the database transaction.
		Id:      mrand.Int64(),
		Created: timestamppb.Now(),
		// A new order is never processing because it can't have been finalized yet.
		BeganProcessing: false,
		Status:          string(core.StatusPending),
	}, nil
}

// TestNewOrderAuthzReuseSafety checks that the RA's safety check for reusing an
// authorization for a new-order request with a wildcard name works correctly.
// We want to ensure that we never reuse a non-Wildcard authorization (e.g. one
// with more than just a DNS-01 challenge) for a wildcard name. See Issue #3420
// for background - this safety check was previously broken!
// https://github.com/letsencrypt/boulder/issues/3420
func TestNewOrderAuthzReuseSafety(t *testing.T) {
	_, _, ra, _, _, cleanUp := initAuthorities(t)
	defer cleanUp()

	ctx := context.Background()
	names := []string{"*.zombo.com"}

	// Use a mock SA that always returns a valid HTTP-01 authz for the name
	// "zombo.com"
	expires := time.Now()
	ra.SA = &mockSAWithAuthzs{
		authzs: []*core.Authorization{
			{
				// A static fake ID we can check for in a unit test
				ID:             "1",
				Identifier:     identifier.NewDNS("*.zombo.com"),
				RegistrationID: Registration.Id,
				// Authz is valid
				Status:  "valid",
				Expires: &expires,
				Challenges: []core.Challenge{
					// HTTP-01 challenge is valid
					{
						Type:   core.ChallengeTypeHTTP01, // The dreaded HTTP-01! X__X
						Status: core.StatusValid,
						Token:  core.NewToken(),
					},
					// DNS-01 challenge is pending
					{
						Type:   core.ChallengeTypeDNS01,
						Status: core.StatusPending,
						Token:  core.NewToken(),
					},
				},
			},
			{
				// A static fake ID we can check for in a unit test
				ID:             "2",
				Identifier:     identifier.NewDNS("zombo.com"),
				RegistrationID: Registration.Id,
				// Authz is valid
				Status:  "valid",
				Expires: &expires,
				Challenges: []core.Challenge{
					// HTTP-01 challenge is valid
					{
						Type:   core.ChallengeTypeHTTP01,
						Status: core.StatusValid,
						Token:  core.NewToken(),
					},
					// DNS-01 challenge is pending
					{
						Type:   core.ChallengeTypeDNS01,
						Status: core.StatusPending,
						Token:  core.NewToken(),
					},
				},
			},
		},
	}

	// Create an initial request with regA and names
	orderReq := &rapb.NewOrderRequest{
		RegistrationID: Registration.Id,
		DnsNames:       names,
	}

	// Create an order for that request
	order, err := ra.NewOrder(ctx, orderReq)
	// It shouldn't fail
	test.AssertNotError(t, err, "Adding an initial order for regA failed")
	test.AssertEquals(t, numAuthorizations(order), 1)
	// It should *not* be the bad authorization!
	test.AssertNotEquals(t, order.V2Authorizations[0], int64(1))
}

func TestNewOrderWildcard(t *testing.T) {
	_, _, ra, _, _, cleanUp := initAuthorities(t)
	defer cleanUp()
	ra.orderLifetime = time.Hour

	orderNames := []string{"example.com", "*.welcome.zombo.com"}
	wildcardOrderRequest := &rapb.NewOrderRequest{
		RegistrationID: Registration.Id,
		DnsNames:       orderNames,
	}

	order, err := ra.NewOrder(context.Background(), wildcardOrderRequest)
	test.AssertNotError(t, err, "NewOrder failed for a wildcard order request")

	// We expect the order to be pending
	test.AssertEquals(t, order.Status, string(core.StatusPending))
	// We expect the order to have two names
	test.AssertEquals(t, len(order.DnsNames), 2)
	// We expect the order to have the names we requested
	test.AssertDeepEquals(t,
		core.UniqueLowerNames(order.DnsNames),
		core.UniqueLowerNames(orderNames))
	test.AssertEquals(t, numAuthorizations(order), 2)

	// Check each of the authz IDs in the order
	for _, authzID := range order.V2Authorizations {
		// We should be able to retrieve the authz from the db without error
		authzID := authzID
		authzPB, err := ra.SA.GetAuthorization2(ctx, &sapb.AuthorizationID2{Id: authzID})
		test.AssertNotError(t, err, "sa.GetAuthorization2 failed")
		authz, err := bgrpc.PBToAuthz(authzPB)
		test.AssertNotError(t, err, "bgrpc.PBToAuthz failed")

		// We expect the authz is in Pending status
		test.AssertEquals(t, authz.Status, core.StatusPending)

		name := authz.Identifier.Value
		switch name {
		case "*.welcome.zombo.com":
			// If the authz is for *.welcome.zombo.com, we expect that it only has one
			// pending challenge with DNS-01 type
			test.AssertEquals(t, len(authz.Challenges), 1)
			test.AssertEquals(t, authz.Challenges[0].Status, core.StatusPending)
			test.AssertEquals(t, authz.Challenges[0].Type, core.ChallengeTypeDNS01)
		case "example.com":
			// If the authz is for example.com, we expect it has normal challenges
			test.AssertEquals(t, len(authz.Challenges), 3)
		default:
			t.Fatalf("Received an authorization for a name not requested: %q", name)
		}
	}

	// An order for a base domain and a wildcard for the same base domain should
	// return just 2 authz's, one for the wildcard with a DNS-01
	// challenge and one for the base domain with the normal challenges.
	orderNames = []string{"zombo.com", "*.zombo.com"}
	wildcardOrderRequest = &rapb.NewOrderRequest{
		RegistrationID: Registration.Id,
		DnsNames:       orderNames,
	}
	order, err = ra.NewOrder(context.Background(), wildcardOrderRequest)
	test.AssertNotError(t, err, "NewOrder failed for a wildcard order request")

	// We expect the order to be pending
	test.AssertEquals(t, order.Status, string(core.StatusPending))
	// We expect the order to have two names
	test.AssertEquals(t, len(order.DnsNames), 2)
	// We expect the order to have the names we requested
	test.AssertDeepEquals(t,
		core.UniqueLowerNames(order.DnsNames),
		core.UniqueLowerNames(orderNames))
	test.AssertEquals(t, numAuthorizations(order), 2)

	for _, authzID := range order.V2Authorizations {
		// We should be able to retrieve the authz from the db without error
		authzID := authzID
		authzPB, err := ra.SA.GetAuthorization2(ctx, &sapb.AuthorizationID2{Id: authzID})
		test.AssertNotError(t, err, "sa.GetAuthorization2 failed")
		authz, err := bgrpc.PBToAuthz(authzPB)
		test.AssertNotError(t, err, "bgrpc.PBToAuthz failed")
		// We expect the authz is in Pending status
		test.AssertEquals(t, authz.Status, core.StatusPending)
		switch authz.Identifier.Value {
		case "zombo.com":
			// We expect that the base domain identifier auth has the normal number of
			// challenges
			test.AssertEquals(t, len(authz.Challenges), 3)
		case "*.zombo.com":
			// We expect that the wildcard identifier auth has only a pending
			// DNS-01 type challenge
			test.AssertEquals(t, len(authz.Challenges), 1)
			test.AssertEquals(t, authz.Challenges[0].Status, core.StatusPending)
			test.AssertEquals(t, authz.Challenges[0].Type, core.ChallengeTypeDNS01)
		default:
			t.Fatal("Unexpected authorization value returned from new-order")
		}
	}

	// Make an order for a single domain, no wildcards. This will create a new
	// pending authz for the domain
	normalOrderReq := &rapb.NewOrderRequest{
		RegistrationID: Registration.Id,
		DnsNames:       []string{"everything.is.possible.zombo.com"},
	}
	normalOrder, err := ra.NewOrder(context.Background(), normalOrderReq)
	test.AssertNotError(t, err, "NewOrder failed for a normal non-wildcard order")

	test.AssertEquals(t, numAuthorizations(normalOrder), 1)
	// We expect the order is in Pending status
	test.AssertEquals(t, order.Status, string(core.StatusPending))
	var authz core.Authorization
	authzPB, err := ra.SA.GetAuthorization2(ctx, &sapb.AuthorizationID2{Id: normalOrder.V2Authorizations[0]})
	test.AssertNotError(t, err, "sa.GetAuthorization2 failed")
	authz, err = bgrpc.PBToAuthz(authzPB)
	test.AssertNotError(t, err, "bgrpc.PBToAuthz failed")
	// We expect the authz is in Pending status
	test.AssertEquals(t, authz.Status, core.StatusPending)
	// We expect the authz is for the identifier the correct domain
	test.AssertEquals(t, authz.Identifier.Value, "everything.is.possible.zombo.com")
	// We expect the authz has the normal # of challenges
	test.AssertEquals(t, len(authz.Challenges), 3)

	// Now submit an order request for a wildcard of the domain we just created an
	// order for. We should **NOT** reuse the authorization from the previous
	// order since we now require a DNS-01 challenge for the `*.` prefixed name.
	orderNames = []string{"*.everything.is.possible.zombo.com"}
	wildcardOrderRequest = &rapb.NewOrderRequest{
		RegistrationID: Registration.Id,
		DnsNames:       orderNames,
	}
	order, err = ra.NewOrder(context.Background(), wildcardOrderRequest)
	test.AssertNotError(t, err, "NewOrder failed for a wildcard order request")
	// We expect the order is in Pending status
	test.AssertEquals(t, order.Status, string(core.StatusPending))
	test.AssertEquals(t, numAuthorizations(order), 1)
	// The authz should be a different ID than the previous authz
	test.AssertNotEquals(t, order.V2Authorizations[0], normalOrder.V2Authorizations[0])
	// We expect the authorization is available
	authzPB, err = ra.SA.GetAuthorization2(ctx, &sapb.AuthorizationID2{Id: order.V2Authorizations[0]})
	test.AssertNotError(t, err, "sa.GetAuthorization2 failed")
	authz, err = bgrpc.PBToAuthz(authzPB)
	test.AssertNotError(t, err, "bgrpc.PBToAuthz failed")
	// We expect the authz is in Pending status
	test.AssertEquals(t, authz.Status, core.StatusPending)
	// We expect the authz is for a identifier with the correct domain
	test.AssertEquals(t, authz.Identifier.Value, "*.everything.is.possible.zombo.com")
	// We expect the authz has only one challenge
	test.AssertEquals(t, len(authz.Challenges), 1)
	// We expect the one challenge is pending
	test.AssertEquals(t, authz.Challenges[0].Status, core.StatusPending)
	// We expect that the one challenge is a DNS01 type challenge
	test.AssertEquals(t, authz.Challenges[0].Type, core.ChallengeTypeDNS01)

	// Submit an identical wildcard order request
	dupeOrder, err := ra.NewOrder(context.Background(), wildcardOrderRequest)
	test.AssertNotError(t, err, "NewOrder failed for a wildcard order request")
	// We expect the order is in Pending status
	test.AssertEquals(t, dupeOrder.Status, string(core.StatusPending))
	test.AssertEquals(t, numAuthorizations(dupeOrder), 1)
	// The authz should be the same ID as the previous order's authz. We already
	// checked that order.Authorizations[0] only has a DNS-01 challenge above so
	// we don't need to recheck that here.
	test.AssertEquals(t, dupeOrder.V2Authorizations[0], order.V2Authorizations[0])
}

func TestNewOrderExpiry(t *testing.T) {
	_, _, ra, _, clk, cleanUp := initAuthorities(t)
	defer cleanUp()

	ctx := context.Background()
	names := []string{"zombo.com"}

	// Set the order lifetime to 48 hours.
	ra.orderLifetime = 48 * time.Hour

	// Use an expiry that is sooner than the configured order expiry but greater
	// than 24 hours away.
	fakeAuthzExpires := clk.Now().Add(35 * time.Hour)

	// Use a mock SA that always returns a soon-to-be-expired valid authz for
	// "zombo.com".
	ra.SA = &mockSAWithAuthzs{
		authzs: []*core.Authorization{
			{
				// A static fake ID we can check for in a unit test
				ID:             "1",
				Identifier:     identifier.NewDNS("zombo.com"),
				RegistrationID: Registration.Id,
				Expires:        &fakeAuthzExpires,
				Status:         "valid",
				Challenges: []core.Challenge{
					{
						Type:   core.ChallengeTypeHTTP01,
						Status: core.StatusValid,
						Token:  core.NewToken(),
					},
				},
			},
		},
	}

	// Create an initial request with regA and names
	orderReq := &rapb.NewOrderRequest{
		RegistrationID: Registration.Id,
		DnsNames:       names,
	}

	// Create an order for that request
	order, err := ra.NewOrder(ctx, orderReq)
	// It shouldn't fail
	test.AssertNotError(t, err, "Adding an order for regA failed")
	test.AssertEquals(t, numAuthorizations(order), 1)
	// It should be the fake near-expired-authz authz
	test.AssertEquals(t, order.V2Authorizations[0], int64(1))
	// The order's expiry should be the fake authz's expiry since it is sooner
	// than the order's own expiry.
	test.AssertEquals(t, order.Expires.AsTime(), fakeAuthzExpires)

	// Set the order lifetime to be lower than the fakeAuthzLifetime
	ra.orderLifetime = 12 * time.Hour
	expectedOrderExpiry := clk.Now().Add(ra.orderLifetime)
	// Create the order again
	order, err = ra.NewOrder(ctx, orderReq)
	// It shouldn't fail
	test.AssertNotError(t, err, "Adding an order for regA failed")
	test.AssertEquals(t, numAuthorizations(order), 1)
	// It should be the fake near-expired-authz authz
	test.AssertEquals(t, order.V2Authorizations[0], int64(1))
	// The order's expiry should be the order's own expiry since it is sooner than
	// the fake authz's expiry.
	test.AssertEquals(t, order.Expires.AsTime(), expectedOrderExpiry)
}

func TestFinalizeOrder(t *testing.T) {
	_, sa, ra, _, fc, cleanUp := initAuthorities(t)
	defer cleanUp()
	ra.orderLifetime = time.Hour

	// Create one finalized authorization for not-example.com and one finalized
	// authorization for www.not-example.org
	now := ra.clk.Now()
	exp := now.Add(365 * 24 * time.Hour)
	authzIDA := createFinalizedAuthorization(t, sa, "not-example.com", exp, core.ChallengeTypeHTTP01, ra.clk.Now())
	authzIDB := createFinalizedAuthorization(t, sa, "www.not-example.com", exp, core.ChallengeTypeHTTP01, ra.clk.Now())

	testKey, err := rsa.GenerateKey(rand.Reader, 2048)
	test.AssertNotError(t, err, "error generating test key")

	policyForbidCSR, err := x509.CreateCertificateRequest(rand.Reader, &x509.CertificateRequest{
		PublicKey:          testKey.PublicKey,
		SignatureAlgorithm: x509.SHA256WithRSA,
		DNSNames:           []string{"example.org"},
	}, testKey)
	test.AssertNotError(t, err, "Error creating policy forbid CSR")

	oneDomainCSR, err := x509.CreateCertificateRequest(rand.Reader, &x509.CertificateRequest{
		PublicKey:          testKey.PublicKey,
		SignatureAlgorithm: x509.SHA256WithRSA,
		DNSNames:           []string{"a.com"},
	}, testKey)
	test.AssertNotError(t, err, "Error creating CSR with one DNS name")

	twoDomainCSR, err := x509.CreateCertificateRequest(rand.Reader, &x509.CertificateRequest{
		PublicKey:          testKey.PublicKey,
		SignatureAlgorithm: x509.SHA256WithRSA,
		DNSNames:           []string{"a.com", "b.com"},
	}, testKey)
	test.AssertNotError(t, err, "Error creating CSR with two DNS names")

	validCSR, err := x509.CreateCertificateRequest(rand.Reader, &x509.CertificateRequest{
		PublicKey:          testKey.Public(),
		SignatureAlgorithm: x509.SHA256WithRSA,
		DNSNames:           []string{"not-example.com", "www.not-example.com"},
	}, testKey)
	test.AssertNotError(t, err, "Error creating CSR with authorized names")

	expectedCert := &x509.Certificate{
		SerialNumber:          big.NewInt(0),
		Subject:               pkix.Name{CommonName: "not-example.com"},
		DNSNames:              []string{"not-example.com", "www.not-example.com"},
		PublicKey:             testKey.Public(),
		NotBefore:             fc.Now(),
		BasicConstraintsValid: true,
		ExtKeyUsage:           []x509.ExtKeyUsage{x509.ExtKeyUsageServerAuth, x509.ExtKeyUsageClientAuth},
	}
	certDER, err := x509.CreateCertificate(rand.Reader, expectedCert, expectedCert, testKey.Public(), testKey)
	test.AssertNotError(t, err, "failed to construct test certificate")
	ra.CA.(*mocks.MockCA).PEM = pem.EncodeToMemory(&pem.Block{Bytes: certDER, Type: "CERTIFICATE"})

	fakeRegID := int64(0xB00)

	// NOTE(@cpu): We use unique `names` for each of these orders because
	// otherwise only *one* order is created & reused. The first test case to
	// finalize the order will put it into processing state and the other tests
	// will fail because you can't finalize an order that is already being
	// processed.
	// Add a new order for the fake reg ID
	fakeRegOrder, err := ra.NewOrder(context.Background(), &rapb.NewOrderRequest{
		RegistrationID: Registration.Id,
		DnsNames:       []string{"001.example.com"},
	})
	test.AssertNotError(t, err, "Could not add test order for fake reg ID order ID")

	missingAuthzOrder, err := ra.NewOrder(context.Background(), &rapb.NewOrderRequest{
		RegistrationID: Registration.Id,
		DnsNames:       []string{"002.example.com"},
	})
	test.AssertNotError(t, err, "Could not add test order for missing authz order ID")

	validatedOrder, err := sa.NewOrderAndAuthzs(context.Background(), &sapb.NewOrderAndAuthzsRequest{
		NewOrder: &sapb.NewOrderRequest{
			RegistrationID:   Registration.Id,
			Expires:          timestamppb.New(exp),
			DnsNames:         []string{"not-example.com", "www.not-example.com"},
			V2Authorizations: []int64{authzIDA, authzIDB},
		},
	})
	test.AssertNotError(t, err, "Could not add test order with finalized authz IDs, ready status")

	testCases := []struct {
		Name           string
		OrderReq       *rapb.FinalizeOrderRequest
		ExpectedErrMsg string
		ExpectIssuance bool
	}{
		{
			Name: "No id in order",
			OrderReq: &rapb.FinalizeOrderRequest{
				Order: &corepb.Order{},
				Csr:   oneDomainCSR,
			},
			ExpectedErrMsg: "invalid order ID: 0",
		},
		{
			Name: "No account id in order",
			OrderReq: &rapb.FinalizeOrderRequest{
				Order: &corepb.Order{
					Id: 1,
				},
				Csr: oneDomainCSR,
			},
			ExpectedErrMsg: "invalid account ID: 0",
		},
		{
			Name: "No names in order",
			OrderReq: &rapb.FinalizeOrderRequest{
				Order: &corepb.Order{
					Id:             1,
					RegistrationID: 1,
					Status:         string(core.StatusReady),
					DnsNames:       []string{},
				},
				Csr: oneDomainCSR,
			},
			ExpectedErrMsg: "Order has no associated names",
		},
		{
			Name: "Wrong order state (valid)",
			OrderReq: &rapb.FinalizeOrderRequest{
				Order: &corepb.Order{
					Id:             1,
					RegistrationID: 1,
					Status:         string(core.StatusValid),
					DnsNames:       []string{"a.com"},
				},
				Csr: oneDomainCSR,
			},
			ExpectedErrMsg: `Order's status ("valid") is not acceptable for finalization`,
		},
		{
			Name: "Wrong order state (pending)",
			OrderReq: &rapb.FinalizeOrderRequest{
				Order: &corepb.Order{
					Id:             1,
					RegistrationID: 1,
					Status:         string(core.StatusPending),
					DnsNames:       []string{"a.com"},
				},
				Csr: oneDomainCSR,
			},
			ExpectIssuance: false,
			ExpectedErrMsg: `Order's status ("pending") is not acceptable for finalization`,
		},
		{
			Name: "Invalid CSR",
			OrderReq: &rapb.FinalizeOrderRequest{
				Order: &corepb.Order{
					Id:             1,
					RegistrationID: 1,
					Status:         string(core.StatusReady),
					DnsNames:       []string{"a.com"},
				},
				Csr: []byte{0xC0, 0xFF, 0xEE},
			},
			ExpectedErrMsg: "unable to parse CSR: asn1: syntax error: truncated tag or length",
		},
		{
			Name: "CSR and Order with diff number of names",
			OrderReq: &rapb.FinalizeOrderRequest{
				Order: &corepb.Order{
					Id:             1,
					RegistrationID: 1,
					Status:         string(core.StatusReady),
					DnsNames:       []string{"a.com", "b.com"},
				},
				Csr: oneDomainCSR,
			},
			ExpectedErrMsg: "CSR does not specify same identifiers as Order",
		},
		{
			Name: "CSR and Order with diff number of names (other way)",
			OrderReq: &rapb.FinalizeOrderRequest{
				Order: &corepb.Order{
					Id:             1,
					RegistrationID: 1,
					Status:         string(core.StatusReady),
					DnsNames:       []string{"a.com"},
				},
				Csr: twoDomainCSR,
			},
			ExpectedErrMsg: "CSR does not specify same identifiers as Order",
		},
		{
			Name: "CSR missing an order name",
			OrderReq: &rapb.FinalizeOrderRequest{
				Order: &corepb.Order{
					Id:             1,
					RegistrationID: 1,
					Status:         string(core.StatusReady),
					DnsNames:       []string{"foobar.com"},
				},
				Csr: oneDomainCSR,
			},
			ExpectedErrMsg: "CSR does not specify same identifiers as Order",
		},
		{
			Name: "CSR with policy forbidden name",
			OrderReq: &rapb.FinalizeOrderRequest{
				Order: &corepb.Order{
					Id:                1,
					RegistrationID:    1,
					Status:            string(core.StatusReady),
					DnsNames:          []string{"example.org"},
					Expires:           timestamppb.New(exp),
					CertificateSerial: "",
					BeganProcessing:   false,
				},
				Csr: policyForbidCSR,
			},
			ExpectedErrMsg: "Cannot issue for \"example.org\": The ACME server refuses to issue a certificate for this domain name, because it is forbidden by policy",
		},
		{
			Name: "Order with missing registration",
			OrderReq: &rapb.FinalizeOrderRequest{
				Order: &corepb.Order{
					Status:            string(core.StatusReady),
					DnsNames:          []string{"a.com"},
					Id:                fakeRegOrder.Id,
					RegistrationID:    fakeRegID,
					Expires:           timestamppb.New(exp),
					CertificateSerial: "",
					BeganProcessing:   false,
					Created:           timestamppb.New(now),
				},
				Csr: oneDomainCSR,
			},
			ExpectedErrMsg: fmt.Sprintf("registration with ID '%d' not found", fakeRegID),
		},
		{
			Name: "Order with missing authorizations",
			OrderReq: &rapb.FinalizeOrderRequest{
				Order: &corepb.Order{
					Status:            string(core.StatusReady),
					DnsNames:          []string{"a.com", "b.com"},
					Id:                missingAuthzOrder.Id,
					RegistrationID:    Registration.Id,
					Expires:           timestamppb.New(exp),
					CertificateSerial: "",
					BeganProcessing:   false,
					Created:           timestamppb.New(now),
				},
				Csr: twoDomainCSR,
			},
			ExpectedErrMsg: "authorizations for these identifiers not found: a.com, b.com",
		},
		{
			Name: "Order with correct authorizations, ready status",
			OrderReq: &rapb.FinalizeOrderRequest{
				Order: validatedOrder,
				Csr:   validCSR,
			},
			ExpectIssuance: true,
		},
	}

	for _, tc := range testCases {
		t.Run(tc.Name, func(t *testing.T) {
			_, result := ra.FinalizeOrder(context.Background(), tc.OrderReq)
			// If we don't expect issuance we expect an error
			if !tc.ExpectIssuance {
				// Check that the error happened and the message matches expected
				test.AssertError(t, result, "FinalizeOrder did not fail when expected to")
				test.AssertEquals(t, result.Error(), tc.ExpectedErrMsg)
			} else {
				// Otherwise we expect an issuance and no error
				test.AssertNotError(t, result, fmt.Sprintf("FinalizeOrder result was %#v, expected nil", result))
				// Check that the order now has a serial for the issued certificate
				updatedOrder, err := sa.GetOrder(
					context.Background(),
					&sapb.OrderRequest{Id: tc.OrderReq.Order.Id})
				test.AssertNotError(t, err, "Error getting order to check serial")
				test.AssertNotEquals(t, updatedOrder.CertificateSerial, "")
				test.AssertEquals(t, updatedOrder.Status, "valid")
				test.AssertEquals(t, updatedOrder.Expires.AsTime(), exp)
			}
		})
	}
}

func TestFinalizeOrderWithMixedSANAndCN(t *testing.T) {
	_, sa, ra, _, _, cleanUp := initAuthorities(t)
	defer cleanUp()
	ra.orderLifetime = time.Hour

	// Pick an expiry in the future
	now := ra.clk.Now()
	exp := now.Add(365 * 24 * time.Hour)

	// Create one finalized authorization for Registration.Id for not-example.com and
	// one finalized authorization for Registration.Id for www.not-example.org
	authzIDA := createFinalizedAuthorization(t, sa, "not-example.com", exp, core.ChallengeTypeHTTP01, ra.clk.Now())
	authzIDB := createFinalizedAuthorization(t, sa, "www.not-example.com", exp, core.ChallengeTypeHTTP01, ra.clk.Now())

	// Create a new order to finalize with names in SAN and CN
	mixedOrder, err := sa.NewOrderAndAuthzs(context.Background(), &sapb.NewOrderAndAuthzsRequest{
		NewOrder: &sapb.NewOrderRequest{
			RegistrationID:   Registration.Id,
			Expires:          timestamppb.New(exp),
			DnsNames:         []string{"not-example.com", "www.not-example.com"},
			V2Authorizations: []int64{authzIDA, authzIDB},
		},
	})
	test.AssertNotError(t, err, "Could not add test order with finalized authz IDs")
	testKey, err := rsa.GenerateKey(rand.Reader, 2048)
	test.AssertNotError(t, err, "error generating test key")
	mixedCSR, err := x509.CreateCertificateRequest(rand.Reader, &x509.CertificateRequest{
		PublicKey:          testKey.PublicKey,
		SignatureAlgorithm: x509.SHA256WithRSA,
		Subject:            pkix.Name{CommonName: "not-example.com"},
		DNSNames:           []string{"www.not-example.com"},
	}, testKey)
	test.AssertNotError(t, err, "Could not create mixed CSR")

	template := &x509.Certificate{
		SerialNumber:          big.NewInt(12),
		Subject:               pkix.Name{CommonName: "not-example.com"},
		DNSNames:              []string{"www.not-example.com", "not-example.com"},
		NotBefore:             time.Now(),
		BasicConstraintsValid: true,
		ExtKeyUsage:           []x509.ExtKeyUsage{x509.ExtKeyUsageServerAuth, x509.ExtKeyUsageClientAuth},
	}
	cert, err := x509.CreateCertificate(rand.Reader, template, template, testKey.Public(), testKey)
	test.AssertNotError(t, err, "Failed to create mixed cert")

	ra.CA = &mocks.MockCA{
		PEM: pem.EncodeToMemory(&pem.Block{
			Bytes: cert,
		}),
	}

	_, result := ra.FinalizeOrder(context.Background(), &rapb.FinalizeOrderRequest{Order: mixedOrder, Csr: mixedCSR})
	test.AssertNotError(t, result, "FinalizeOrder failed")
	// Check that the order now has a serial for the issued certificate
	updatedOrder, err := sa.GetOrder(
		context.Background(),
		&sapb.OrderRequest{Id: mixedOrder.Id})
	test.AssertNotError(t, err, "Error getting order to check serial")
	test.AssertNotEquals(t, updatedOrder.CertificateSerial, "")
	test.AssertEquals(t, updatedOrder.Status, "valid")
}

func TestFinalizeOrderWildcard(t *testing.T) {
	_, sa, ra, _, _, cleanUp := initAuthorities(t)
	defer cleanUp()

	// Pick an expiry in the future
	now := ra.clk.Now()
	exp := now.Add(365 * 24 * time.Hour)

	testKey, err := rsa.GenerateKey(rand.Reader, 2048)
	test.AssertNotError(t, err, "Error creating test RSA key")
	wildcardCSR, err := x509.CreateCertificateRequest(rand.Reader, &x509.CertificateRequest{
		PublicKey:          testKey.PublicKey,
		SignatureAlgorithm: x509.SHA256WithRSA,
		DNSNames:           []string{"*.zombo.com"},
	}, testKey)
	test.AssertNotError(t, err, "Error creating CSR with wildcard DNS name")

	template := &x509.Certificate{
		SerialNumber:          big.NewInt(1337),
		NotBefore:             time.Now(),
		NotAfter:              time.Now().AddDate(0, 0, 1),
		KeyUsage:              x509.KeyUsageDigitalSignature | x509.KeyUsageCertSign,
		ExtKeyUsage:           []x509.ExtKeyUsage{x509.ExtKeyUsageServerAuth, x509.ExtKeyUsageClientAuth},
		BasicConstraintsValid: true,
		Subject:               pkix.Name{CommonName: "*.zombo.com"},
		DNSNames:              []string{"*.zombo.com"},
	}

	certBytes, err := x509.CreateCertificate(rand.Reader, template, template, testKey.Public(), testKey)
	test.AssertNotError(t, err, "Error creating test certificate")

	certPEM := pem.EncodeToMemory(&pem.Block{
		Type:  "CERTIFICATE",
		Bytes: certBytes,
	})

	// Set up a mock CA capable of giving back a cert for the wildcardCSR above
	ca := &mocks.MockCA{
		PEM: certPEM,
	}
	ra.CA = ca

	// Create a new order for a wildcard domain
	orderNames := []string{"*.zombo.com"}
	wildcardOrderRequest := &rapb.NewOrderRequest{
		RegistrationID: Registration.Id,
		DnsNames:       orderNames,
	}
	order, err := ra.NewOrder(context.Background(), wildcardOrderRequest)
	test.AssertNotError(t, err, "NewOrder failed for wildcard domain order")

	// Create one standard finalized authorization for Registration.Id for zombo.com
	_ = createFinalizedAuthorization(t, sa, "zombo.com", exp, core.ChallengeTypeHTTP01, ra.clk.Now())

	// Finalizing the order should *not* work since the existing validated authz
	// is not a special DNS-01-Wildcard challenge authz, so the order will be
	// "pending" not "ready".
	finalizeReq := &rapb.FinalizeOrderRequest{
		Order: order,
		Csr:   wildcardCSR,
	}
	_, err = ra.FinalizeOrder(context.Background(), finalizeReq)
	test.AssertError(t, err, "FinalizeOrder did not fail for unauthorized "+
		"wildcard order")
	test.AssertEquals(t, err.Error(),
		`Order's status ("pending") is not acceptable for finalization`)

	// Creating another order for the wildcard name
	validOrder, err := ra.NewOrder(context.Background(), wildcardOrderRequest)
	test.AssertNotError(t, err, "NewOrder failed for wildcard domain order")
	test.AssertEquals(t, numAuthorizations(validOrder), 1)
	// We expect to be able to get the authorization by ID
	_, err = sa.GetAuthorization2(ctx, &sapb.AuthorizationID2{Id: validOrder.V2Authorizations[0]})
	test.AssertNotError(t, err, "sa.GetAuthorization2 failed")

	// Finalize the authorization with the challenge validated
	expires := now.Add(time.Hour * 24 * 7)
	_, err = sa.FinalizeAuthorization2(ctx, &sapb.FinalizeAuthorizationRequest{
		Id:          validOrder.V2Authorizations[0],
		Status:      string(core.StatusValid),
		Expires:     timestamppb.New(expires),
		Attempted:   string(core.ChallengeTypeDNS01),
		AttemptedAt: timestamppb.New(now),
	})
	test.AssertNotError(t, err, "sa.FinalizeAuthorization2 failed")

	// Refresh the order so the SA sets its status
	validOrder, err = sa.GetOrder(ctx, &sapb.OrderRequest{
		Id: validOrder.Id,
	})
	test.AssertNotError(t, err, "Could not refresh valid order from SA")

	// Now it should be possible to finalize the order
	finalizeReq = &rapb.FinalizeOrderRequest{
		Order: validOrder,
		Csr:   wildcardCSR,
	}
	_, err = ra.FinalizeOrder(context.Background(), finalizeReq)
	test.AssertNotError(t, err, "FinalizeOrder failed for authorized "+
		"wildcard order")
}

func TestFinalizeOrderDisabledChallenge(t *testing.T) {
	_, sa, ra, _, fc, cleanUp := initAuthorities(t)
	defer cleanUp()

	domain := randomDomain()

	// Create a finalized authorization for that domain
	authzID := createFinalizedAuthorization(
		t, sa, domain, fc.Now().Add(24*time.Hour), core.ChallengeTypeHTTP01, fc.Now().Add(-1*time.Hour))

	// Create an order that reuses that authorization
	order, err := ra.NewOrder(context.Background(), &rapb.NewOrderRequest{
		RegistrationID: Registration.Id,
		DnsNames:       []string{domain},
	})
	test.AssertNotError(t, err, "creating test order")
	test.AssertEquals(t, order.V2Authorizations[0], authzID)

	// Create a CSR for this order
	testKey, err := ecdsa.GenerateKey(elliptic.P256(), rand.Reader)
	test.AssertNotError(t, err, "generating test key")
	csr, err := x509.CreateCertificateRequest(rand.Reader, &x509.CertificateRequest{
		PublicKey: testKey.PublicKey,
		DNSNames:  []string{domain},
	}, testKey)
	test.AssertNotError(t, err, "Error creating policy forbid CSR")

	// Replace the Policy Authority with one which has this challenge type disabled
	pa, err := policy.New(map[core.AcmeChallenge]bool{
		core.ChallengeTypeDNS01:     true,
		core.ChallengeTypeTLSALPN01: true,
	}, ra.log)
	test.AssertNotError(t, err, "creating test PA")
	err = pa.LoadHostnamePolicyFile("../test/hostname-policy.yaml")
	test.AssertNotError(t, err, "loading test hostname policy")
	ra.PA = pa

	// Now finalizing this order should fail
	_, err = ra.FinalizeOrder(context.Background(), &rapb.FinalizeOrderRequest{
		Order: order,
		Csr:   csr,
	})
	test.AssertError(t, err, "finalization should fail")

	// Unfortunately we can't test for the PA's "which is now disabled" error
	// message directly, because the RA discards it and collects all invalid names
	// into a single more generic error message. But it does at least distinguish
	// between missing, expired, and invalid, so we can test for "invalid".
	test.AssertContains(t, err.Error(), "authorizations for these identifiers not valid")
}

func TestIssueCertificateAuditLog(t *testing.T) {
	_, sa, ra, _, _, cleanUp := initAuthorities(t)
	defer cleanUp()

	// Set up order and authz expiries
	ra.orderLifetime = 24 * time.Hour
	exp := ra.clk.Now().Add(24 * time.Hour)

	// Make some valid authorizations for some names using different challenge types
	names := []string{"not-example.com", "www.not-example.com", "still.not-example.com", "definitely.not-example.com"}
	challs := []core.AcmeChallenge{core.ChallengeTypeHTTP01, core.ChallengeTypeDNS01, core.ChallengeTypeHTTP01, core.ChallengeTypeDNS01}
	var authzIDs []int64
	for i, name := range names {
		authzIDs = append(authzIDs, createFinalizedAuthorization(t, sa, name, exp, challs[i], ra.clk.Now()))
	}

	// Create a pending order for all of the names
	order, err := sa.NewOrderAndAuthzs(context.Background(), &sapb.NewOrderAndAuthzsRequest{
		NewOrder: &sapb.NewOrderRequest{
			RegistrationID:   Registration.Id,
			Expires:          timestamppb.New(exp),
			DnsNames:         names,
			V2Authorizations: authzIDs,
		},
	})
	test.AssertNotError(t, err, "Could not add test order with finalized authz IDs")

	// Generate a CSR covering the order names with a random RSA key
	testKey, err := rsa.GenerateKey(rand.Reader, 2048)
	test.AssertNotError(t, err, "error generating test key")
	csr, err := x509.CreateCertificateRequest(rand.Reader, &x509.CertificateRequest{
		PublicKey:          testKey.PublicKey,
		SignatureAlgorithm: x509.SHA256WithRSA,
		Subject:            pkix.Name{CommonName: "not-example.com"},
		DNSNames:           names,
	}, testKey)
	test.AssertNotError(t, err, "Could not create test order CSR")

	// Create a mock certificate for the fake CA to return
	template := &x509.Certificate{
		SerialNumber: big.NewInt(12),
		Subject: pkix.Name{
			CommonName: "not-example.com",
		},
		DNSNames:              names,
		NotBefore:             time.Now(),
		NotAfter:              time.Now().AddDate(0, 0, 1),
		BasicConstraintsValid: true,
		ExtKeyUsage:           []x509.ExtKeyUsage{x509.ExtKeyUsageServerAuth, x509.ExtKeyUsageClientAuth},
	}
	cert, err := x509.CreateCertificate(rand.Reader, template, template, testKey.Public(), testKey)
	test.AssertNotError(t, err, "Failed to create mock cert for test CA")

	// Set up the RA's CA with a mock that returns the cert from above
	ra.CA = &mocks.MockCA{
		PEM: pem.EncodeToMemory(&pem.Block{
			Bytes: cert,
		}),
	}

	// The mock cert needs to be parsed to get its notbefore/notafter dates
	parsedCerts, err := x509.ParseCertificates(cert)
	test.AssertNotError(t, err, "Failed to parse mock cert DER bytes")
	test.AssertEquals(t, len(parsedCerts), 1)
	parsedCert := parsedCerts[0]

	// Cast the RA's mock log so we can ensure its cleared and can access the
	// matched log lines
	mockLog := ra.log.(*blog.Mock)
	mockLog.Clear()

	// Finalize the order with the CSR
	order.Status = string(core.StatusReady)
	_, err = ra.FinalizeOrder(context.Background(), &rapb.FinalizeOrderRequest{
		Order: order,
		Csr:   csr,
	})
	test.AssertNotError(t, err, "Error finalizing test order")

	// Get the logged lines from the audit logger
	loglines := mockLog.GetAllMatching("Certificate request - successful JSON=")

	// There should be exactly 1 matching log line
	test.AssertEquals(t, len(loglines), 1)
	// Strip away the stuff before 'JSON='
	jsonContent := strings.TrimPrefix(loglines[0], "INFO: [AUDIT] Certificate request - successful JSON=")

	// Unmarshal the JSON into a certificate request event object
	var event certificateRequestEvent
	err = json.Unmarshal([]byte(jsonContent), &event)
	// The JSON should unmarshal without error
	test.AssertNotError(t, err, "Error unmarshalling logged JSON issuance event")
	// The event should have no error
	test.AssertEquals(t, event.Error, "")
	// The event requester should be the expected reg ID
	test.AssertEquals(t, event.Requester, Registration.Id)
	// The event order ID should be the expected order ID
	test.AssertEquals(t, event.OrderID, order.Id)
	// The event serial number should be the expected serial number
	test.AssertEquals(t, event.SerialNumber, core.SerialToString(template.SerialNumber))
	// The event verified fields should be the expected value
	test.AssertDeepEquals(t, event.VerifiedFields, []string{"subject.commonName", "subjectAltName"})
	// The event CommonName should match the expected common name
	test.AssertEquals(t, event.CommonName, "not-example.com")
	// The event names should match the order names
	test.AssertDeepEquals(t, core.UniqueLowerNames(event.Names), core.UniqueLowerNames(order.DnsNames))
	// The event's NotBefore and NotAfter should match the cert's
	test.AssertEquals(t, event.NotBefore, parsedCert.NotBefore)
	test.AssertEquals(t, event.NotAfter, parsedCert.NotAfter)

	// There should be one event Authorization entry for each name
	test.AssertEquals(t, len(event.Authorizations), len(names))

	// Check the authz entry for each name
	for i, name := range names {
		authzEntry := event.Authorizations[name]
		// The authz entry should have the correct authz ID
		test.AssertEquals(t, authzEntry.ID, fmt.Sprintf("%d", authzIDs[i]))
		// The authz entry should have the correct challenge type
		test.AssertEquals(t, authzEntry.ChallengeType, challs[i])
	}
}

func TestIssueCertificateCAACheckLog(t *testing.T) {
	_, sa, ra, _, fc, cleanUp := initAuthorities(t)
	defer cleanUp()

	// Set up order and authz expiries.
	ra.orderLifetime = 24 * time.Hour
	ra.authorizationLifetime = 15 * time.Hour

	exp := fc.Now().Add(24 * time.Hour)
	recent := fc.Now().Add(-1 * time.Hour)
	older := fc.Now().Add(-8 * time.Hour)

	// Make some valid authzs for four names. Half of them were validated
	// recently and half were validated in excess of our CAA recheck time.
	names := []string{"not-example.com", "www.not-example.com", "still.not-example.com", "definitely.not-example.com"}
	var authzIDs []int64
	for i, name := range names {
		attemptedAt := older
		if i%2 == 0 {
			attemptedAt = recent
		}
		authzIDs = append(authzIDs, createFinalizedAuthorization(t, sa, name, exp, core.ChallengeTypeHTTP01, attemptedAt))
	}

	// Create a pending order for all of the names.
	order, err := sa.NewOrderAndAuthzs(context.Background(), &sapb.NewOrderAndAuthzsRequest{
		NewOrder: &sapb.NewOrderRequest{
			RegistrationID:   Registration.Id,
			Expires:          timestamppb.New(exp),
			DnsNames:         names,
			V2Authorizations: authzIDs,
		},
	})
	test.AssertNotError(t, err, "Could not add test order with finalized authz IDs")

	// Generate a CSR covering the order names with a random RSA key.
	testKey, err := rsa.GenerateKey(rand.Reader, 2048)
	test.AssertNotError(t, err, "error generating test key")
	csr, err := x509.CreateCertificateRequest(rand.Reader, &x509.CertificateRequest{
		PublicKey:          testKey.PublicKey,
		SignatureAlgorithm: x509.SHA256WithRSA,
		Subject:            pkix.Name{CommonName: "not-example.com"},
		DNSNames:           names,
	}, testKey)
	test.AssertNotError(t, err, "Could not create test order CSR")

	// Create a mock certificate for the fake CA to return.
	template := &x509.Certificate{
		SerialNumber: big.NewInt(12),
		Subject: pkix.Name{
			CommonName: "not-example.com",
		},
		DNSNames:              names,
		NotBefore:             time.Now(),
		NotAfter:              time.Now().AddDate(0, 0, 1),
		BasicConstraintsValid: true,
		ExtKeyUsage:           []x509.ExtKeyUsage{x509.ExtKeyUsageServerAuth, x509.ExtKeyUsageClientAuth},
	}
	cert, err := x509.CreateCertificate(rand.Reader, template, template, testKey.Public(), testKey)
	test.AssertNotError(t, err, "Failed to create mock cert for test CA")

	// Set up the RA's CA with a mock that returns the cert from above.
	ra.CA = &mocks.MockCA{
		PEM: pem.EncodeToMemory(&pem.Block{
			Bytes: cert,
		}),
	}

	// Cast the RA's mock log so we can ensure its cleared and can access the
	// matched log lines.
	mockLog := ra.log.(*blog.Mock)
	mockLog.Clear()

	// Finalize the order with the CSR.
	order.Status = string(core.StatusReady)
	_, err = ra.FinalizeOrder(context.Background(), &rapb.FinalizeOrderRequest{
		Order: order,
		Csr:   csr,
	})
	test.AssertNotError(t, err, "Error finalizing test order")

	// Get the logged lines from the mock logger.
	loglines := mockLog.GetAllMatching("FinalizationCaaCheck JSON=")
	// There should be exactly 1 matching log line.
	test.AssertEquals(t, len(loglines), 1)

	// Strip away the stuff before 'JSON='.
	jsonContent := strings.TrimPrefix(loglines[0], "INFO: FinalizationCaaCheck JSON=")

	// Unmarshal the JSON into an event object.
	var event finalizationCAACheckEvent
	err = json.Unmarshal([]byte(jsonContent), &event)
	// The JSON should unmarshal without error.
	test.AssertNotError(t, err, "Error unmarshalling logged JSON issuance event.")
	// The event requester should be the expected registration ID.
	test.AssertEquals(t, event.Requester, Registration.Id)
	// The event should have the expected number of Authzs where CAA was reused.
	test.AssertEquals(t, event.Reused, 2)
	// The event should have the expected number of Authzs where CAA was
	// rechecked.
	test.AssertEquals(t, event.Rechecked, 2)
}

// TestUpdateMissingAuthorization tests the race condition where a challenge is
// updated to valid concurrently with another attempt to have the challenge
// updated. Previously this would return a `berrors.InternalServer` error when
// the row was found missing from `pendingAuthorizations` by the 2nd update
// since the 1st had already deleted it. We accept this may happen and now test
// for a `berrors.NotFound` error return.
//
// See https://github.com/letsencrypt/boulder/issues/3201
func TestUpdateMissingAuthorization(t *testing.T) {
	_, sa, ra, _, fc, cleanUp := initAuthorities(t)
	defer cleanUp()
	ctx := context.Background()

	authzPB := createPendingAuthorization(t, sa, Identifier, fc.Now().Add(12*time.Hour))
	authz, err := bgrpc.PBToAuthz(authzPB)
	test.AssertNotError(t, err, "failed to deserialize authz")

	// Twiddle the authz to pretend its been validated by the VA
	authz.Challenges[0].Status = "valid"
	err = ra.recordValidation(ctx, authz.ID, authz.Expires, &authz.Challenges[0])
	test.AssertNotError(t, err, "ra.recordValidation failed")

	// Try to record the same validation a second time.
	err = ra.recordValidation(ctx, authz.ID, authz.Expires, &authz.Challenges[0])
	test.AssertError(t, err, "ra.recordValidation didn't fail")
	test.AssertErrorIs(t, err, berrors.NotFound)
}

func TestPerformValidationBadChallengeType(t *testing.T) {
	_, _, ra, _, fc, cleanUp := initAuthorities(t)
	defer cleanUp()
	pa, err := policy.New(map[core.AcmeChallenge]bool{}, blog.NewMock())
	test.AssertNotError(t, err, "Couldn't create PA")
	ra.PA = pa

	exp := fc.Now().Add(10 * time.Hour)
	authz := core.Authorization{
		ID:             "1337",
		Identifier:     identifier.NewDNS("not-example.com"),
		RegistrationID: 1,
		Status:         "valid",
		Challenges: []core.Challenge{
			{
				Status: core.StatusValid,
				Type:   core.ChallengeTypeHTTP01,
				Token:  "exampleToken",
			},
		},
		Expires: &exp,
	}
	authzPB, err := bgrpc.AuthzToPB(authz)
	test.AssertNotError(t, err, "AuthzToPB failed")

	_, err = ra.PerformValidation(context.Background(), &rapb.PerformValidationRequest{
		Authz:          authzPB,
		ChallengeIndex: 0,
	})
	test.AssertError(t, err, "ra.PerformValidation allowed a update to a authorization")
	test.AssertEquals(t, err.Error(), "challenge type \"http-01\" no longer allowed")
}

type timeoutPub struct {
}

func (mp *timeoutPub) SubmitToSingleCTWithResult(_ context.Context, _ *pubpb.Request, _ ...grpc.CallOption) (*pubpb.Result, error) {
	return nil, context.DeadlineExceeded
}

func TestCTPolicyMeasurements(t *testing.T) {
	_, ssa, ra, _, _, cleanup := initAuthorities(t)
	defer cleanup()

	ra.ctpolicy = ctpolicy.New(&timeoutPub{}, loglist.List{
		"OperA": {
			"LogA1": {Url: "UrlA1", Key: "KeyA1"},
		},
		"OperB": {
			"LogB1": {Url: "UrlB1", Key: "KeyB1"},
		},
	}, nil, nil, 0, log, metrics.NoopRegisterer)

	// Create valid authorizations for not-example.com and www.not-example.com
	exp := ra.clk.Now().Add(365 * 24 * time.Hour)
	authzIDA := createFinalizedAuthorization(t, ssa, "not-example.com", exp, core.ChallengeTypeHTTP01, ra.clk.Now())
	authzIDB := createFinalizedAuthorization(t, ssa, "www.not-example.com", exp, core.ChallengeTypeHTTP01, ra.clk.Now())

	order, err := ra.SA.NewOrderAndAuthzs(context.Background(), &sapb.NewOrderAndAuthzsRequest{
		NewOrder: &sapb.NewOrderRequest{
			RegistrationID:   Registration.Id,
			Expires:          timestamppb.New(exp),
			DnsNames:         []string{"not-example.com", "www.not-example.com"},
			V2Authorizations: []int64{authzIDA, authzIDB},
		},
	})
	test.AssertNotError(t, err, "error generating test order")

	testKey, err := rsa.GenerateKey(rand.Reader, 2048)
	test.AssertNotError(t, err, "error generating test key")

	csr, err := x509.CreateCertificateRequest(rand.Reader, &x509.CertificateRequest{
		PublicKey:          testKey.Public(),
		SignatureAlgorithm: x509.SHA256WithRSA,
		DNSNames:           []string{"not-example.com", "www.not-example.com"},
	}, testKey)
	test.AssertNotError(t, err, "error generating test CSR")

	_, err = ra.FinalizeOrder(context.Background(), &rapb.FinalizeOrderRequest{
		Order: order,
		Csr:   csr,
	})
	test.AssertError(t, err, "FinalizeOrder should have failed when SCTs timed out")
	test.AssertContains(t, err.Error(), "getting SCTs")
	test.AssertMetricWithLabelsEquals(t, ra.ctpolicyResults, prometheus.Labels{"result": "failure"}, 1)
}

func TestWildcardOverlap(t *testing.T) {
	err := wildcardOverlap([]string{
		"*.example.com",
		"*.example.net",
	})
	if err != nil {
		t.Errorf("Got error %q, expected none", err)
	}
	err = wildcardOverlap([]string{
		"*.example.com",
		"*.example.net",
		"www.example.com",
	})
	if err == nil {
		t.Errorf("Got no error, expected one")
	}
	test.AssertErrorIs(t, err, berrors.Malformed)

	err = wildcardOverlap([]string{
		"*.foo.example.com",
		"*.example.net",
		"www.example.com",
	})
	if err != nil {
		t.Errorf("Got error %q, expected none", err)
	}
}

// mockCAFailPrecert is a mock CA that always returns an error from `IssuePrecertificate`
type mockCAFailPrecert struct {
	mocks.MockCA
	err error
}

func (ca *mockCAFailPrecert) IssuePrecertificate(
	context.Context,
	*capb.IssueCertificateRequest,
	...grpc.CallOption) (*capb.IssuePrecertificateResponse, error) {
	return nil, ca.err
}

// mockCAFailCertForPrecert is a mock CA that always returns an error from
// `IssueCertificateForPrecertificate`
type mockCAFailCertForPrecert struct {
	mocks.MockCA
	err error
}

// IssuePrecertificate needs to be mocked for mockCAFailCertForPrecert's `IssueCertificateForPrecertificate` to get called.
func (ca *mockCAFailCertForPrecert) IssuePrecertificate(
	ctx context.Context,
	req *capb.IssueCertificateRequest,
	opts ...grpc.CallOption) (*capb.IssuePrecertificateResponse, error) {
	k, err := ecdsa.GenerateKey(elliptic.P256(), rand.Reader)
	if err != nil {
		return nil, err
	}
	parsedCSR, err := x509.ParseCertificateRequest(req.Csr)
	if err != nil {
		return nil, err
	}
	tmpl := &ctx509.Certificate{
		SerialNumber: big.NewInt(1),
		DNSNames:     parsedCSR.DNSNames,
		ExtraExtensions: []ctpkix.Extension{
			{
				Id:       ctx509.OIDExtensionCTPoison,
				Critical: true,
				Value:    ctasn1.NullBytes,
			},
		},
	}
	precert, err := ctx509.CreateCertificate(rand.Reader, tmpl, tmpl, k.Public(), k)
	if err != nil {
		return nil, err
	}
	return &capb.IssuePrecertificateResponse{
		DER: precert,
	}, nil
}

func (ca *mockCAFailCertForPrecert) IssueCertificateForPrecertificate(
	context.Context,
	*capb.IssueCertificateForPrecertificateRequest,
	...grpc.CallOption) (*corepb.Certificate, error) {
	return &corepb.Certificate{}, ca.err
}

// TestIssueCertificateInnerErrs tests that errors from the CA caught during
// `ra.issueCertificateInner` are propagated correctly, with the part of the
// issuance process that failed prefixed on the error message.
func TestIssueCertificateInnerErrs(t *testing.T) {
	_, sa, ra, _, _, cleanUp := initAuthorities(t)
	defer cleanUp()

	ra.orderLifetime = 24 * time.Hour
	exp := ra.clk.Now().Add(24 * time.Hour)

	// Make some valid authorizations for some names
	names := []string{"not-example.com", "www.not-example.com", "still.not-example.com", "definitely.not-example.com"}
	var authzIDs []int64
	for _, name := range names {
		authzIDs = append(authzIDs, createFinalizedAuthorization(t, sa, name, exp, core.ChallengeTypeHTTP01, ra.clk.Now()))
	}

	// Create a pending order for all of the names
	order, err := sa.NewOrderAndAuthzs(context.Background(), &sapb.NewOrderAndAuthzsRequest{
		NewOrder: &sapb.NewOrderRequest{
			RegistrationID:   Registration.Id,
			Expires:          timestamppb.New(exp),
			DnsNames:         names,
			V2Authorizations: authzIDs,
		},
	})
	test.AssertNotError(t, err, "Could not add test order with finalized authz IDs")

	// Generate a CSR covering the order names with a random RSA key
	testKey, err := rsa.GenerateKey(rand.Reader, 2048)
	test.AssertNotError(t, err, "error generating test key")
	csr, err := x509.CreateCertificateRequest(rand.Reader, &x509.CertificateRequest{
		PublicKey:          testKey.PublicKey,
		SignatureAlgorithm: x509.SHA256WithRSA,
		Subject:            pkix.Name{CommonName: "not-example.com"},
		DNSNames:           names,
	}, testKey)
	test.AssertNotError(t, err, "Could not create test order CSR")

	csrOb, err := x509.ParseCertificateRequest(csr)
	test.AssertNotError(t, err, "Error pasring generated CSR")

	testCases := []struct {
		Name         string
		Mock         capb.CertificateAuthorityClient
		ExpectedErr  error
		ExpectedProb *berrors.BoulderError
	}{
		{
			Name: "vanilla error during IssuePrecertificate",
			Mock: &mockCAFailPrecert{
				err: fmt.Errorf("bad bad not good"),
			},
			ExpectedErr: fmt.Errorf("issuing precertificate: bad bad not good"),
		},
		{
			Name: "malformed problem during IssuePrecertificate",
			Mock: &mockCAFailPrecert{
				err: berrors.MalformedError("detected 1x whack attack"),
			},
			ExpectedProb: &berrors.BoulderError{
				Detail: "issuing precertificate: detected 1x whack attack",
				Type:   berrors.Malformed,
			},
		},
		{
			Name: "vanilla error during IssueCertificateForPrecertificate",
			Mock: &mockCAFailCertForPrecert{
				err: fmt.Errorf("aaaaaaaaaaaaaaaaaaaa!!"),
			},
			ExpectedErr: fmt.Errorf("issuing certificate for precertificate: aaaaaaaaaaaaaaaaaaaa!!"),
		},
		{
			Name: "malformed problem during IssueCertificateForPrecertificate",
			Mock: &mockCAFailCertForPrecert{
				err: berrors.MalformedError("provided DER is DERanged"),
			},
			ExpectedProb: &berrors.BoulderError{
				Detail: "issuing certificate for precertificate: provided DER is DERanged",
				Type:   berrors.Malformed,
			},
		},
	}

	for _, tc := range testCases {
		t.Run(tc.Name, func(t *testing.T) {
			// Mock the CA
			ra.CA = tc.Mock
			// Attempt issuance
			_, _, err = ra.issueCertificateInner(ctx, csrOb, order.CertificateProfileName, accountID(Registration.Id), orderID(order.Id))
			// We expect all of the testcases to fail because all use mocked CAs that deliberately error
			test.AssertError(t, err, "issueCertificateInner with failing mock CA did not fail")
			// If there is an expected `error` then match the error message
			if tc.ExpectedErr != nil {
				test.AssertEquals(t, err.Error(), tc.ExpectedErr.Error())
			} else if tc.ExpectedProb != nil {
				// If there is an expected `berrors.BoulderError` then we expect the
				// `issueCertificateInner` error to be a `berrors.BoulderError`
				var berr *berrors.BoulderError
				test.AssertErrorWraps(t, err, &berr)
				// Match the expected berror Type and Detail to the observed
				test.AssertErrorIs(t, berr, tc.ExpectedProb.Type)
				test.AssertEquals(t, berr.Detail, tc.ExpectedProb.Detail)
			}
		})
	}
}

type MockCARecordingProfile struct {
	inner       *mocks.MockCA
	profileName string
	profileHash []byte
}

func (ca *MockCARecordingProfile) IssuePrecertificate(ctx context.Context, req *capb.IssueCertificateRequest, _ ...grpc.CallOption) (*capb.IssuePrecertificateResponse, error) {
	ca.profileName = req.CertProfileName
	return ca.inner.IssuePrecertificate(ctx, req)
}

func (ca *MockCARecordingProfile) IssueCertificateForPrecertificate(ctx context.Context, req *capb.IssueCertificateForPrecertificateRequest, _ ...grpc.CallOption) (*corepb.Certificate, error) {
	ca.profileHash = req.CertProfileHash
	return ca.inner.IssueCertificateForPrecertificate(ctx, req)
}

type mockSAWithFinalize struct {
	sapb.StorageAuthorityClient
}

func (sa *mockSAWithFinalize) FinalizeOrder(ctx context.Context, req *sapb.FinalizeOrderRequest, _ ...grpc.CallOption) (*emptypb.Empty, error) {
	return &emptypb.Empty{}, nil
}

func (sa *mockSAWithFinalize) FQDNSetExists(ctx context.Context, in *sapb.FQDNSetExistsRequest, opts ...grpc.CallOption) (*sapb.Exists, error) {
	return &sapb.Exists{}, nil
}

func TestIssueCertificateInnerWithProfile(t *testing.T) {
	_, _, ra, _, fc, cleanup := initAuthorities(t)
	defer cleanup()

	// Generate a reasonable-looking CSR and cert to pass the matchesCSR check.
	testKey, err := ecdsa.GenerateKey(elliptic.P256(), rand.Reader)
	test.AssertNotError(t, err, "generating test key")
	csrDER, err := x509.CreateCertificateRequest(rand.Reader, &x509.CertificateRequest{DNSNames: []string{"example.com"}}, testKey)
	test.AssertNotError(t, err, "creating test csr")
	csr, err := x509.ParseCertificateRequest(csrDER)
	test.AssertNotError(t, err, "parsing test csr")
	certDER, err := x509.CreateCertificate(rand.Reader, &x509.Certificate{
		SerialNumber:          big.NewInt(1),
		DNSNames:              []string{"example.com"},
		NotBefore:             fc.Now(),
		BasicConstraintsValid: true,
		ExtKeyUsage:           []x509.ExtKeyUsage{x509.ExtKeyUsageServerAuth, x509.ExtKeyUsageClientAuth},
	}, &x509.Certificate{}, testKey.Public(), testKey)
	test.AssertNotError(t, err, "creating test cert")
	certPEM := pem.EncodeToMemory(&pem.Block{Type: "CERTIFICATE", Bytes: certDER})

	// Use a mock CA that will record the profile name and profile hash included
	// in the RA's request messages. Populate it with the cert generated above.
	mockCA := MockCARecordingProfile{inner: &mocks.MockCA{PEM: certPEM}}
	ra.CA = &mockCA

	ra.SA = &mockSAWithFinalize{}

	// Call issueCertificateInner with the CSR generated above and the profile
	// name "default", which will cause the mockCA to return a specific hash.
	_, cpId, err := ra.issueCertificateInner(context.Background(), csr, "default", 1, 1)
	test.AssertNotError(t, err, "issuing cert with profile name")
	test.AssertEquals(t, mockCA.profileName, cpId.name)
	test.AssertByteEquals(t, mockCA.profileHash, cpId.hash)
}

func TestIssueCertificateOuter(t *testing.T) {
	_, sa, ra, _, fc, cleanup := initAuthorities(t)
	defer cleanup()

	ra.orderLifetime = 24 * time.Hour
	exp := ra.clk.Now().Add(24 * time.Hour)

	// Make some valid authorizations for some names
	names := []string{"not-example.com", "www.not-example.com", "still.not-example.com", "definitely.not-example.com"}
	var authzIDs []int64
	for _, name := range names {
		authzIDs = append(authzIDs, createFinalizedAuthorization(t, sa, name, exp, core.ChallengeTypeHTTP01, ra.clk.Now()))
	}

	// Create a pending order for all of the names
	order, err := sa.NewOrderAndAuthzs(context.Background(), &sapb.NewOrderAndAuthzsRequest{
		NewOrder: &sapb.NewOrderRequest{
			RegistrationID:         Registration.Id,
			Expires:                timestamppb.New(exp),
			DnsNames:               names,
			V2Authorizations:       authzIDs,
			CertificateProfileName: "philsProfile",
		},
	})
	test.AssertNotError(t, err, "Could not add test order with finalized authz IDs")

	testKey, err := ecdsa.GenerateKey(elliptic.P256(), rand.Reader)
	test.AssertNotError(t, err, "generating test key")
	csrDER, err := x509.CreateCertificateRequest(rand.Reader, &x509.CertificateRequest{DNSNames: []string{"example.com"}}, testKey)
	test.AssertNotError(t, err, "creating test csr")
	csr, err := x509.ParseCertificateRequest(csrDER)
	test.AssertNotError(t, err, "parsing test csr")
	certDER, err := x509.CreateCertificate(rand.Reader, &x509.Certificate{
		SerialNumber:          big.NewInt(1),
		DNSNames:              []string{"example.com"},
		NotBefore:             fc.Now(),
		BasicConstraintsValid: true,
		ExtKeyUsage:           []x509.ExtKeyUsage{x509.ExtKeyUsageServerAuth, x509.ExtKeyUsageClientAuth},
	}, &x509.Certificate{}, testKey.Public(), testKey)
	test.AssertNotError(t, err, "creating test cert")
	certPEM := pem.EncodeToMemory(&pem.Block{Type: "CERTIFICATE", Bytes: certDER})

	// Use a mock CA that will record the profile name and profile hash included
	// in the RA's request messages. Populate it with the cert generated above.
	mockCA := MockCARecordingProfile{inner: &mocks.MockCA{PEM: certPEM}}
	ra.CA = &mockCA

	ra.SA = &mockSAWithFinalize{}

	_, err = ra.issueCertificateOuter(context.Background(), order, csr, certificateRequestEvent{})
	test.AssertNotError(t, err, "Could not issue certificate")
	test.AssertMetricWithLabelsEquals(t, ra.newCertCounter, prometheus.Labels{"profileName": mockCA.profileName, "profileHash": fmt.Sprintf("%x", mockCA.profileHash)}, 1)
}

func TestNewOrderMaxNames(t *testing.T) {
	_, _, ra, _, _, cleanUp := initAuthorities(t)
	defer cleanUp()

	ra.maxNames = 2
	_, err := ra.NewOrder(context.Background(), &rapb.NewOrderRequest{
		RegistrationID: 1,
		DnsNames: []string{
			"a",
			"b",
			"c",
		},
	})
	test.AssertError(t, err, "NewOrder didn't fail with too many names in request")
	test.AssertEquals(t, err.Error(), "Order cannot contain more than 2 DNS names")
	test.AssertErrorIs(t, err, berrors.Malformed)
}

// CSR generated by Go:
// * Random public key
// * CN = not-example.com
// * DNSNames = not-example.com, www.not-example.com
var CSRPEM = []byte(`
-----BEGIN CERTIFICATE REQUEST-----
MIICrjCCAZYCAQAwJzELMAkGA1UEBhMCVVMxGDAWBgNVBAMTD25vdC1leGFtcGxl
LmNvbTCCASIwDQYJKoZIhvcNAQEBBQADggEPADCCAQoCggEBAKT1B7UsonZuLOp7
qq2pw+COo0I9ZheuhN9ltu1+bAMWBYUb8KFPNGGp8Ygt6YCLjlnWOche7Fjb5lPj
hV6U2BkEt85mdaGTDg6mU3qjk2/cnZeAvJWW5ewYOBGxN/g/KHgdYZ+uhHH/PbGt
Wktcv5bRJ9Dxbjxsy7l8SLQ6fd/MF/3z6sBJzIHkcDupDOFdPN/Z0KOw7BOPHAbg
ghLJTmiESA1Ljxb8848bENlCz8pVizIu2Ilr4xBPtA5oUfO0FJKbT1T66JZoqwy/
drfrlHA7F6c8kYlAmwiOfWHzlWCkE1YuZPJrZQrt4tJ70rrPxV1qEGJDumzgcEbU
/aYYiBsCAwEAAaBCMEAGCSqGSIb3DQEJDjEzMDEwLwYDVR0RBCgwJoIPbm90LWV4
YW1wbGUuY29tghN3d3cubm90LWV4YW1wbGUuY29tMA0GCSqGSIb3DQEBCwUAA4IB
AQBuFo5SHqN1lWmM6rKaOBXFezAdzZyGb9x8+5Zq/eh9pSxpn0MTOmq/u+sDHxsC
ywcshUO3P9//9u4ALtNn/jsJmSrElsTvG3SH5owl9muNEiOgf+6/rY/X8Zcnv/e0
Ar9r73BcCkjoAOFbr7xiLLYu5EaBQjSj6/m4ujwJTWS2SqobK5VfdpzmDp4wT3eB
V4FPLxyxxOLuWLzcBkDdLw/zh922HtR5fqk155Y4pj3WS9NnI/NMHmclrlfY/2P4
dJrBVM+qVbPTzM19QplMkiy7FxpDx6toUXDYM4KdKKV0+yX/zw/V0/Gb7K7yIjVB
wqjllqgMjN4nvHjiDXFx/kPY
-----END CERTIFICATE REQUEST-----
`)

var eeCertPEM = []byte(`
-----BEGIN CERTIFICATE-----
MIIEfTCCAmWgAwIBAgISCr9BRk0C9OOGVke6CAa8F+AXMA0GCSqGSIb3DQEBCwUA
MDExCzAJBgNVBAYTAlVTMRAwDgYDVQQKDAdUZXN0IENBMRAwDgYDVQQDDAdUZXN0
IENBMB4XDTE2MDMyMDE4MTEwMFoXDTE2MDMyMDE5MTEwMFowHjEcMBoGA1UEAxMT
d3d3Lm5vdC1leGFtcGxlLmNvbTCCASIwDQYJKoZIhvcNAQEBBQADggEPADCCAQoC
ggEBAKT1B7UsonZuLOp7qq2pw+COo0I9ZheuhN9ltu1+bAMWBYUb8KFPNGGp8Ygt
6YCLjlnWOche7Fjb5lPjhV6U2BkEt85mdaGTDg6mU3qjk2/cnZeAvJWW5ewYOBGx
N/g/KHgdYZ+uhHH/PbGtWktcv5bRJ9Dxbjxsy7l8SLQ6fd/MF/3z6sBJzIHkcDup
DOFdPN/Z0KOw7BOPHAbgghLJTmiESA1Ljxb8848bENlCz8pVizIu2Ilr4xBPtA5o
UfO0FJKbT1T66JZoqwy/drfrlHA7F6c8kYlAmwiOfWHzlWCkE1YuZPJrZQrt4tJ7
0rrPxV1qEGJDumzgcEbU/aYYiBsCAwEAAaOBoTCBnjAdBgNVHSUEFjAUBggrBgEF
BQcDAQYIKwYBBQUHAwIwDAYDVR0TAQH/BAIwADAdBgNVHQ4EFgQUIEr9ryJ0aJuD
CwBsCp7Eun8Hx4AwHwYDVR0jBBgwFoAUmiamd/N/8knrCb1QlhwB4WXCqaswLwYD
VR0RBCgwJoIPbm90LWV4YW1wbGUuY29tghN3d3cubm90LWV4YW1wbGUuY29tMA0G
CSqGSIb3DQEBCwUAA4ICAQBpGLrCt38Z+knbuE1ALEB3hqUQCAm1OPDW6HR+v2nO
f2ERxTwL9Cad++3vONxgB68+6KQeIf5ph48OGnS5DgO13mb2cxLlmM2IJpkbSFtW
VeRNFt/WxRJafpbKw2hgQNJ/sxEAsCyA+kVeh1oCxGQyPO7IIXtw5FecWfIiNNwM
mVM17uchtvsM5BRePvet9xZxrKOFnn6TQRs8vC4e59Y8h52On+L2Q/ytAa7j3+fb
7OYCe+yWypGeosekamZTMBjHFV3RRxsGdRATSuZkv1uewyUnEPmsy5Ow4doSYZKW
QmKjti+vv1YhAhFxPArob0SG3YOiFuKzZ9rSOhUtzSg01ml/kRyOiC7rfO7NRzHq
idhPUhu2QBmdJTLLOBQLvKDNDOHqDYwKdIHJ7pup2y0Fvm4T96q5bnrSdmz/QAlB
XVw08HWMcjeOeHYiHST3yxYfQivTNm2PlKfUACb7vcrQ6pYhOnVdYgJZm6gkV4Xd
K1HKja36snIevv/gSgsE7bGcBYLVCvf16o3IRt9K8CpDoSsWn0iAVcwUP2CyPLm4
QsqA1afjTUPKQTAgDKRecDPhrT1+FjtBwdpXetpRiBK0UE5exfnI4nszZ9+BYG1l
xGUhoOJp0T++nz6R3TX7Rwk7KmG6xX3vWr/MFu5A3c8fvkqj987Vti5BeBezCXfs
rA==
-----END CERTIFICATE-----
`)

// mockSARevocation is a fake which includes all of the SA methods called in the
// course of a revocation. Its behavior can be customized by providing sets of
// issued (known) certs, already-revoked certs, and already-blocked keys. It
// also updates the sets of revoked certs and blocked keys when certain methods
// are called, to allow for more complex test logic.
type mockSARevocation struct {
	sapb.StorageAuthorityClient

	known   map[string]*x509.Certificate
	revoked map[string]*corepb.CertificateStatus
	blocked []*sapb.AddBlockedKeyRequest
}

func newMockSARevocation(known *x509.Certificate) *mockSARevocation {
	return &mockSARevocation{
		known:   map[string]*x509.Certificate{core.SerialToString(known.SerialNumber): known},
		revoked: make(map[string]*corepb.CertificateStatus),
		blocked: make([]*sapb.AddBlockedKeyRequest, 0),
	}
}

func (msar *mockSARevocation) reset() {
	msar.revoked = make(map[string]*corepb.CertificateStatus)
	msar.blocked = make([]*sapb.AddBlockedKeyRequest, 0)
}

func (msar *mockSARevocation) AddBlockedKey(_ context.Context, req *sapb.AddBlockedKeyRequest, _ ...grpc.CallOption) (*emptypb.Empty, error) {
	msar.blocked = append(msar.blocked, req)
	return &emptypb.Empty{}, nil
}

func (msar *mockSARevocation) GetSerialMetadata(_ context.Context, req *sapb.Serial, _ ...grpc.CallOption) (*sapb.SerialMetadata, error) {
	if cert, present := msar.known[req.Serial]; present {
		return &sapb.SerialMetadata{
			Serial:         req.Serial,
			RegistrationID: 1,
			Created:        timestamppb.New(cert.NotBefore),
			Expires:        timestamppb.New(cert.NotAfter),
		}, nil
	}
	return nil, berrors.UnknownSerialError()
}

func (msar *mockSARevocation) GetLintPrecertificate(_ context.Context, req *sapb.Serial, _ ...grpc.CallOption) (*corepb.Certificate, error) {
	if cert, present := msar.known[req.Serial]; present {
		return &corepb.Certificate{Der: cert.Raw}, nil
	}
	return nil, berrors.UnknownSerialError()
}

func (msar *mockSARevocation) GetCertificateStatus(_ context.Context, req *sapb.Serial, _ ...grpc.CallOption) (*corepb.CertificateStatus, error) {
	if status, present := msar.revoked[req.Serial]; present {
		return status, nil
	}
	if cert, present := msar.known[req.Serial]; present {
		return &corepb.CertificateStatus{
			Serial:   core.SerialToString(cert.SerialNumber),
			IssuerID: int64(issuance.IssuerNameID(cert)),
		}, nil
	}
	return nil, berrors.UnknownSerialError()
}

func (msar *mockSARevocation) RevokeCertificate(_ context.Context, req *sapb.RevokeCertificateRequest, _ ...grpc.CallOption) (*emptypb.Empty, error) {
	if _, present := msar.revoked[req.Serial]; present {
		return nil, berrors.AlreadyRevokedError("already revoked")
	}
	cert, present := msar.known[req.Serial]
	if !present {
		return nil, berrors.UnknownSerialError()
	}
	msar.revoked[req.Serial] = &corepb.CertificateStatus{
		Serial:        req.Serial,
		IssuerID:      int64(issuance.IssuerNameID(cert)),
		Status:        string(core.OCSPStatusRevoked),
		RevokedReason: req.Reason,
	}
	return &emptypb.Empty{}, nil
}

func (msar *mockSARevocation) UpdateRevokedCertificate(_ context.Context, req *sapb.RevokeCertificateRequest, _ ...grpc.CallOption) (*emptypb.Empty, error) {
	status, present := msar.revoked[req.Serial]
	if !present {
		return nil, errors.New("not already revoked")
	}
	if req.Reason != ocsp.KeyCompromise {
		return nil, errors.New("cannot re-revoke except for keyCompromise")
	}
	if present && status.RevokedReason == ocsp.KeyCompromise {
		return nil, berrors.AlreadyRevokedError("already revoked for keyCompromise")
	}
	msar.revoked[req.Serial].RevokedReason = req.Reason
	return &emptypb.Empty{}, nil
}

type mockOCSPA struct {
	mocks.MockCA
}

func (mcao *mockOCSPA) GenerateOCSP(context.Context, *capb.GenerateOCSPRequest, ...grpc.CallOption) (*capb.OCSPResponse, error) {
	return &capb.OCSPResponse{Response: []byte{1, 2, 3}}, nil
}

type mockPurger struct{}

func (mp *mockPurger) Purge(context.Context, *akamaipb.PurgeRequest, ...grpc.CallOption) (*emptypb.Empty, error) {
	return &emptypb.Empty{}, nil
}

// mockSAGenerateOCSP is a mock SA that always returns a good OCSP response, with a constant NotAfter.
type mockSAGenerateOCSP struct {
	sapb.StorageAuthorityClient
	expiration time.Time
}

func (msgo *mockSAGenerateOCSP) GetCertificateStatus(_ context.Context, req *sapb.Serial, _ ...grpc.CallOption) (*corepb.CertificateStatus, error) {
	return &corepb.CertificateStatus{
		Serial:   req.Serial,
		Status:   "good",
		NotAfter: timestamppb.New(msgo.expiration.UTC()),
	}, nil
}

func TestGenerateOCSP(t *testing.T) {
	_, _, ra, _, clk, cleanUp := initAuthorities(t)
	defer cleanUp()

	ra.OCSP = &mockOCSPA{}
	ra.SA = &mockSAGenerateOCSP{expiration: clk.Now().Add(time.Hour)}

	req := &rapb.GenerateOCSPRequest{
		Serial: core.SerialToString(big.NewInt(1)),
	}

	resp, err := ra.GenerateOCSP(context.Background(), req)
	test.AssertNotError(t, err, "generating OCSP")
	test.AssertByteEquals(t, resp.Response, []byte{1, 2, 3})

	ra.SA = &mockSAGenerateOCSP{expiration: clk.Now().Add(-time.Hour)}
	_, err = ra.GenerateOCSP(context.Background(), req)
	if !errors.Is(err, berrors.NotFound) {
		t.Errorf("expected NotFound error, got %s", err)
	}
}

// mockSALongExpiredSerial is a mock SA that treats every serial as if it expired a long time ago.
// Specifically, it returns NotFound to GetCertificateStatus (simulating the serial having been
// removed from the certificateStatus table), but returns success to GetSerialMetadata (simulating
// a serial number staying in the `serials` table indefinitely).
type mockSALongExpiredSerial struct {
	sapb.StorageAuthorityClient
}

func (msgo *mockSALongExpiredSerial) GetCertificateStatus(_ context.Context, req *sapb.Serial, _ ...grpc.CallOption) (*corepb.CertificateStatus, error) {
	return nil, berrors.NotFoundError("not found")
}

func (msgo *mockSALongExpiredSerial) GetSerialMetadata(_ context.Context, req *sapb.Serial, _ ...grpc.CallOption) (*sapb.SerialMetadata, error) {
	return &sapb.SerialMetadata{
		Serial: req.Serial,
	}, nil
}

func TestGenerateOCSPLongExpiredSerial(t *testing.T) {
	_, _, ra, _, _, cleanUp := initAuthorities(t)
	defer cleanUp()

	ra.OCSP = &mockOCSPA{}
	ra.SA = &mockSALongExpiredSerial{}

	req := &rapb.GenerateOCSPRequest{
		Serial: core.SerialToString(big.NewInt(1)),
	}

	_, err := ra.GenerateOCSP(context.Background(), req)
	test.AssertError(t, err, "generating OCSP")
	if !errors.Is(err, berrors.NotFound) {
		t.Errorf("expected NotFound error, got %#v", err)
	}
}

// mockSAUnknownSerial is a mock SA that always returns NotFound to certificate status and serial lookups.
// It emulates an SA that has never issued a certificate.
type mockSAUnknownSerial struct {
	mockSALongExpiredSerial
}

func (msgo *mockSAUnknownSerial) GetSerialMetadata(_ context.Context, req *sapb.Serial, _ ...grpc.CallOption) (*sapb.SerialMetadata, error) {
	return nil, berrors.NotFoundError("not found")
}

func TestGenerateOCSPUnknownSerial(t *testing.T) {
	_, _, ra, _, _, cleanUp := initAuthorities(t)
	defer cleanUp()

	ra.OCSP = &mockOCSPA{}
	ra.SA = &mockSAUnknownSerial{}

	req := &rapb.GenerateOCSPRequest{
		Serial: core.SerialToString(big.NewInt(1)),
	}

	_, err := ra.GenerateOCSP(context.Background(), req)
	test.AssertError(t, err, "generating OCSP")
	if !errors.Is(err, berrors.UnknownSerial) {
		t.Errorf("expected UnknownSerial error, got %#v", err)
	}
}

func TestRevokeCertByApplicant_Subscriber(t *testing.T) {
	_, _, ra, _, clk, cleanUp := initAuthorities(t)
	defer cleanUp()

	ra.OCSP = &mockOCSPA{}
	ra.purger = &mockPurger{}

	// Use the same self-signed cert as both issuer and issuee for revocation.
	_, cert := test.ThrowAwayCert(t, clk)
	cert.IsCA = true
	ic, err := issuance.NewCertificate(cert)
	test.AssertNotError(t, err, "failed to create issuer cert")
	ra.issuersByNameID = map[issuance.NameID]*issuance.Certificate{
		ic.NameID(): ic,
	}
	ra.SA = newMockSARevocation(cert)

	// Revoking without a regID should fail.
	_, err = ra.RevokeCertByApplicant(context.Background(), &rapb.RevokeCertByApplicantRequest{
		Cert:  cert.Raw,
		Code:  ocsp.Unspecified,
		RegID: 0,
	})
	test.AssertError(t, err, "should have failed with no RegID")
	test.AssertContains(t, err.Error(), "incomplete")

	// Revoking for a disallowed reason should fail.
	_, err = ra.RevokeCertByApplicant(context.Background(), &rapb.RevokeCertByApplicantRequest{
		Cert:  cert.Raw,
		Code:  ocsp.CertificateHold,
		RegID: 1,
	})
	test.AssertError(t, err, "should have failed with bad reasonCode")
	test.AssertContains(t, err.Error(), "disallowed revocation reason")

	// Revoking with the correct regID should succeed.
	_, err = ra.RevokeCertByApplicant(context.Background(), &rapb.RevokeCertByApplicantRequest{
		Cert:  cert.Raw,
		Code:  ocsp.Unspecified,
		RegID: 1,
	})
	test.AssertNotError(t, err, "should have succeeded")

	// Revoking an already-revoked serial should fail.
	_, err = ra.RevokeCertByApplicant(context.Background(), &rapb.RevokeCertByApplicantRequest{
		Cert:  cert.Raw,
		Code:  ocsp.Unspecified,
		RegID: 1,
	})
	test.AssertError(t, err, "should have failed with bad reasonCode")
	test.AssertContains(t, err.Error(), "already revoked")
}

// mockSARevocationWithAuthzs embeds a mockSARevocation and so inherits all its
// methods, but also adds GetValidAuthorizations2 so that it can pretend to
// either be authorized or not for all of the names in the to-be-revoked cert.
type mockSARevocationWithAuthzs struct {
	*mockSARevocation
	authorized bool
}

func (msa *mockSARevocationWithAuthzs) GetValidAuthorizations2(ctx context.Context, req *sapb.GetValidAuthorizationsRequest, _ ...grpc.CallOption) (*sapb.Authorizations, error) {
	authzs := &sapb.Authorizations{}

	if !msa.authorized {
		return authzs, nil
	}

	for _, name := range req.DnsNames {
		authzs.Authzs = append(authzs.Authzs, &corepb.Authorization{DnsName: name})
	}

	return authzs, nil
}

func TestRevokeCertByApplicant_Controller(t *testing.T) {
	_, _, ra, _, clk, cleanUp := initAuthorities(t)
	defer cleanUp()

	ra.OCSP = &mockOCSPA{}
	ra.purger = &mockPurger{}

	// Use the same self-signed cert as both issuer and issuee for revocation.
	_, cert := test.ThrowAwayCert(t, clk)
	cert.IsCA = true
	ic, err := issuance.NewCertificate(cert)
	test.AssertNotError(t, err, "failed to create issuer cert")
	ra.issuersByNameID = map[issuance.NameID]*issuance.Certificate{
		ic.NameID(): ic,
	}
	mockSA := newMockSARevocation(cert)

	// Revoking when the account doesn't have valid authzs for the name should fail.
	// We use RegID 2 here and below because the mockSARevocation believes regID 1
	// is the original issuer.
	ra.SA = &mockSARevocationWithAuthzs{mockSA, false}
	_, err = ra.RevokeCertByApplicant(context.Background(), &rapb.RevokeCertByApplicantRequest{
		Cert:  cert.Raw,
		Code:  ocsp.Unspecified,
		RegID: 2,
	})
	test.AssertError(t, err, "should have failed with wrong RegID")
	test.AssertContains(t, err.Error(), "requester does not control all names")

	// Revoking when the account does have valid authzs for the name should succeed,
	// but override the revocation reason to cessationOfOperation.
	ra.SA = &mockSARevocationWithAuthzs{mockSA, true}
	_, err = ra.RevokeCertByApplicant(context.Background(), &rapb.RevokeCertByApplicantRequest{
		Cert:  cert.Raw,
		Code:  ocsp.Unspecified,
		RegID: 2,
	})
	test.AssertNotError(t, err, "should have succeeded")
	test.AssertEquals(t, mockSA.revoked[core.SerialToString(cert.SerialNumber)].RevokedReason, int64(ocsp.CessationOfOperation))
}

func TestRevokeCertByKey(t *testing.T) {
	_, _, ra, _, clk, cleanUp := initAuthorities(t)
	defer cleanUp()

	ra.OCSP = &mockOCSPA{}
	ra.purger = &mockPurger{}

	// Use the same self-signed cert as both issuer and issuee for revocation.
	_, cert := test.ThrowAwayCert(t, clk)
	digest, err := core.KeyDigest(cert.PublicKey)
	test.AssertNotError(t, err, "core.KeyDigest failed")
	cert.IsCA = true
	ic, err := issuance.NewCertificate(cert)
	test.AssertNotError(t, err, "failed to create issuer cert")
	ra.issuersByNameID = map[issuance.NameID]*issuance.Certificate{
		ic.NameID(): ic,
	}
	mockSA := newMockSARevocation(cert)
	ra.SA = mockSA

	// Revoking should work, but override the requested reason and block the key.
	_, err = ra.RevokeCertByKey(context.Background(), &rapb.RevokeCertByKeyRequest{
		Cert: cert.Raw,
	})
	test.AssertNotError(t, err, "should have succeeded")
	test.AssertEquals(t, len(mockSA.blocked), 1)
	test.Assert(t, bytes.Equal(digest[:], mockSA.blocked[0].KeyHash), "key hash mismatch")
	test.AssertEquals(t, mockSA.blocked[0].Source, "API")
	test.AssertEquals(t, len(mockSA.blocked[0].Comment), 0)
	test.AssertEquals(t, mockSA.revoked[core.SerialToString(cert.SerialNumber)].RevokedReason, int64(ocsp.KeyCompromise))

	// Re-revoking should fail, because it is already revoked for keyCompromise.
	_, err = ra.RevokeCertByKey(context.Background(), &rapb.RevokeCertByKeyRequest{
		Cert: cert.Raw,
	})
	test.AssertError(t, err, "should have failed")

	// Reset and have the Subscriber revoke for a different reason.
	// Then re-revoking using the key should work.
	mockSA.revoked = make(map[string]*corepb.CertificateStatus)
	_, err = ra.RevokeCertByApplicant(context.Background(), &rapb.RevokeCertByApplicantRequest{
		Cert:  cert.Raw,
		Code:  ocsp.Unspecified,
		RegID: 1,
	})
	test.AssertNotError(t, err, "should have succeeded")
	_, err = ra.RevokeCertByKey(context.Background(), &rapb.RevokeCertByKeyRequest{
		Cert: cert.Raw,
	})
	test.AssertNotError(t, err, "should have succeeded")
}

func TestAdministrativelyRevokeCertificate(t *testing.T) {
	_, _, ra, _, clk, cleanUp := initAuthorities(t)
	defer cleanUp()

	ra.OCSP = &mockOCSPA{}
	ra.purger = &mockPurger{}

	// Use the same self-signed cert as both issuer and issuee for revocation.
	serial, cert := test.ThrowAwayCert(t, clk)
	digest, err := core.KeyDigest(cert.PublicKey)
	test.AssertNotError(t, err, "core.KeyDigest failed")
	cert.IsCA = true
	ic, err := issuance.NewCertificate(cert)
	test.AssertNotError(t, err, "failed to create issuer cert")
	ra.issuersByNameID = map[issuance.NameID]*issuance.Certificate{
		ic.NameID(): ic,
	}
	mockSA := newMockSARevocation(cert)
	ra.SA = mockSA

	// Revoking with an empty request should fail immediately.
	_, err = ra.AdministrativelyRevokeCertificate(context.Background(), &rapb.AdministrativelyRevokeCertificateRequest{})
	test.AssertError(t, err, "AdministrativelyRevokeCertificate should have failed for nil request object")

	// Revoking with no serial should fail immediately.
	mockSA.reset()
	_, err = ra.AdministrativelyRevokeCertificate(context.Background(), &rapb.AdministrativelyRevokeCertificateRequest{
		Code:      ocsp.Unspecified,
		AdminName: "root",
	})
	test.AssertError(t, err, "AdministrativelyRevokeCertificate should have failed with no cert or serial")

	// Revoking without an admin name should fail immediately.
	mockSA.reset()
	_, err = ra.AdministrativelyRevokeCertificate(context.Background(), &rapb.AdministrativelyRevokeCertificateRequest{
		Serial:    serial,
		Code:      ocsp.Unspecified,
		AdminName: "",
	})
	test.AssertError(t, err, "AdministrativelyRevokeCertificate should have failed with empty string for `AdminName`")

	// Revoking for a forbidden reason should fail immediately.
	mockSA.reset()
	_, err = ra.AdministrativelyRevokeCertificate(context.Background(), &rapb.AdministrativelyRevokeCertificateRequest{
		Serial:    serial,
		Code:      ocsp.CertificateHold,
		AdminName: "root",
	})
	test.AssertError(t, err, "AdministrativelyRevokeCertificate should have failed with forbidden revocation reason")

	// Revoking a cert for an unspecified reason should work but not block the key.
	mockSA.reset()
	_, err = ra.AdministrativelyRevokeCertificate(context.Background(), &rapb.AdministrativelyRevokeCertificateRequest{
		Serial:    serial,
		Code:      ocsp.Unspecified,
		AdminName: "root",
	})
	test.AssertNotError(t, err, "AdministrativelyRevokeCertificate failed")
	test.AssertEquals(t, len(mockSA.blocked), 0)
	test.AssertMetricWithLabelsEquals(
		t, ra.revocationReasonCounter, prometheus.Labels{"reason": "unspecified"}, 1)

	// Revoking a serial for an unspecified reason should work but not block the key.
	mockSA.reset()
	_, err = ra.AdministrativelyRevokeCertificate(context.Background(), &rapb.AdministrativelyRevokeCertificateRequest{
		Serial:    serial,
		Code:      ocsp.Unspecified,
		AdminName: "root",
	})
	test.AssertNotError(t, err, "AdministrativelyRevokeCertificate failed")
	test.AssertEquals(t, len(mockSA.blocked), 0)
	test.AssertMetricWithLabelsEquals(
		t, ra.revocationReasonCounter, prometheus.Labels{"reason": "unspecified"}, 2)

	// Duplicate administrative revocation of a serial for an unspecified reason
	// should succeed because the akamai cache purge succeeds.
	// Note that we *don't* call reset() here, so it recognizes the duplicate.
	_, err = ra.AdministrativelyRevokeCertificate(context.Background(), &rapb.AdministrativelyRevokeCertificateRequest{
		Serial:    serial,
		Code:      ocsp.Unspecified,
		AdminName: "root",
	})
	test.AssertNotError(t, err, "AdministrativelyRevokeCertificate failed")
	test.AssertEquals(t, len(mockSA.blocked), 0)
	test.AssertMetricWithLabelsEquals(
		t, ra.revocationReasonCounter, prometheus.Labels{"reason": "unspecified"}, 2)

	// Duplicate administrative revocation of a serial for a *malformed* cert for
	// an unspecified reason should fail because we can't attempt an akamai cache
	// purge so the underlying AlreadyRevoked error gets propagated upwards.
	// Note that we *don't* call reset() here, so it recognizes the duplicate.
	_, err = ra.AdministrativelyRevokeCertificate(context.Background(), &rapb.AdministrativelyRevokeCertificateRequest{
		Serial:    serial,
		Code:      ocsp.Unspecified,
		AdminName: "root",
		Malformed: true,
	})
	test.AssertError(t, err, "Should be revoked")
	test.AssertContains(t, err.Error(), "already revoked")
	test.AssertEquals(t, len(mockSA.blocked), 0)
	test.AssertMetricWithLabelsEquals(
		t, ra.revocationReasonCounter, prometheus.Labels{"reason": "unspecified"}, 2)

	// Revoking a cert for key compromise with skipBlockKey set should work but
	// not block the key.
	mockSA.reset()
	_, err = ra.AdministrativelyRevokeCertificate(context.Background(), &rapb.AdministrativelyRevokeCertificateRequest{
		Serial:       serial,
		Code:         ocsp.KeyCompromise,
		AdminName:    "root",
		SkipBlockKey: true,
	})
	test.AssertNotError(t, err, "AdministrativelyRevokeCertificate failed")
	test.AssertEquals(t, len(mockSA.blocked), 0)
	test.AssertMetricWithLabelsEquals(
		t, ra.revocationReasonCounter, prometheus.Labels{"reason": "keyCompromise"}, 1)

	// Revoking a cert for key compromise should work and block the key.
	mockSA.reset()
	_, err = ra.AdministrativelyRevokeCertificate(context.Background(), &rapb.AdministrativelyRevokeCertificateRequest{
		Serial:    serial,
		Code:      ocsp.KeyCompromise,
		AdminName: "root",
	})
	test.AssertNotError(t, err, "AdministrativelyRevokeCertificate failed")
	test.AssertEquals(t, len(mockSA.blocked), 1)
	test.Assert(t, bytes.Equal(digest[:], mockSA.blocked[0].KeyHash), "key hash mismatch")
	test.AssertEquals(t, mockSA.blocked[0].Source, "admin-revoker")
	test.AssertEquals(t, mockSA.blocked[0].Comment, "revoked by root")
	test.AssertEquals(t, mockSA.blocked[0].Added.AsTime(), clk.Now())
	test.AssertMetricWithLabelsEquals(
		t, ra.revocationReasonCounter, prometheus.Labels{"reason": "keyCompromise"}, 2)

	// Revoking a malformed cert for key compromise should fail because we don't
	// have the pubkey to block.
	mockSA.reset()
	_, err = ra.AdministrativelyRevokeCertificate(context.Background(), &rapb.AdministrativelyRevokeCertificateRequest{
		Serial:    core.SerialToString(cert.SerialNumber),
		Code:      ocsp.KeyCompromise,
		AdminName: "root",
		Malformed: true,
	})
	test.AssertError(t, err, "AdministrativelyRevokeCertificate should have failed with just serial for keyCompromise")
}

func TestNewOrderRateLimitingExempt(t *testing.T) {
	_, _, ra, _, _, cleanUp := initAuthorities(t)
	defer cleanUp()

	ra.orderLifetime = 5 * 24 * time.Hour

	// Set up a rate limit policy that allows 1 order every 5 minutes.
	rateLimitDuration := 5 * time.Minute
	ra.rlPolicies = &dummyRateLimitConfig{
		NewOrdersPerAccountPolicy: ratelimit.RateLimitPolicy{
			Threshold: 1,
			Window:    config.Duration{Duration: rateLimitDuration},
		},
	}

	exampleOrderOne := &rapb.NewOrderRequest{
		RegistrationID: Registration.Id,
		DnsNames:       []string{"first.example.com", "second.example.com"},
	}
	exampleOrderTwo := &rapb.NewOrderRequest{
		RegistrationID: Registration.Id,
		DnsNames:       []string{"first.example.com", "third.example.com"},
	}

	// Create an order immediately.
	_, err := ra.NewOrder(ctx, exampleOrderOne)
	test.AssertNotError(t, err, "orderOne should have succeeded")

	// Create another order immediately. This should fail.
	_, err = ra.NewOrder(ctx, exampleOrderTwo)
	test.AssertError(t, err, "orderTwo should have failed")

	// Exempt orderTwo from rate limiting.
	exampleOrderTwo.IsARIRenewal = true
	_, err = ra.NewOrder(ctx, exampleOrderTwo)
	test.AssertNotError(t, err, "orderTwo should have succeeded")
}

func TestNewOrderFailedAuthzRateLimitingExempt(t *testing.T) {
	_, _, ra, _, _, cleanUp := initAuthorities(t)
	defer cleanUp()

	exampleOrder := &rapb.NewOrderRequest{
		RegistrationID: Registration.Id,
		DnsNames:       []string{"example.com"},
	}

	// Create an order, and thus a pending authz, for "example.com".
	ctx := context.Background()
	order, err := ra.NewOrder(ctx, exampleOrder)
	test.AssertNotError(t, err, "adding an initial order for regA")
	test.AssertNotNil(t, order.Id, "initial order had a nil ID")
	test.AssertEquals(t, numAuthorizations(order), 1)

	// Mock SA that has a failed authorization for "example.com".
	ra.SA = &mockInvalidPlusValidAuthzAuthority{
		mockSAWithAuthzs{authzs: []*core.Authorization{}},
		"example.com",
	}

	// Set up a rate limit policy that allows 1 order every 24 hours.
	ra.rlPolicies = &dummyRateLimitConfig{
		InvalidAuthorizationsPerAccountPolicy: ratelimit.RateLimitPolicy{
			Threshold: 1,
			Window:    config.Duration{Duration: 24 * time.Hour},
		},
	}

	// Requesting a new order for "example.com" should fail due to too many
	// failed authorizations.
	_, err = ra.NewOrder(ctx, exampleOrder)
	test.AssertError(t, err, "expected error for domain with too many failures")

	// Exempt the order from rate limiting.
	exampleOrder.IsARIRenewal = true
	_, err = ra.NewOrder(ctx, exampleOrder)
	test.AssertNotError(t, err, "limit exempt order should have succeeded")
}

// An authority that returns an error from NewOrderAndAuthzs if the
// "ReplacesSerial" field of the request is empty.
type mockNewOrderMustBeReplacementAuthority struct {
	mockSAWithAuthzs
}

func (sa *mockNewOrderMustBeReplacementAuthority) NewOrderAndAuthzs(ctx context.Context, req *sapb.NewOrderAndAuthzsRequest, _ ...grpc.CallOption) (*corepb.Order, error) {
	if req.NewOrder.ReplacesSerial == "" {
		return nil, status.Error(codes.InvalidArgument, "NewOrder is not a replacement")
	}
	return &corepb.Order{
		Id:             1,
		RegistrationID: req.NewOrder.RegistrationID,
		Expires:        req.NewOrder.Expires,
		Status:         string(core.StatusPending),
		Created:        timestamppb.New(time.Now()),
		DnsNames:       req.NewOrder.DnsNames,
	}, nil
}

func TestNewOrderReplacesSerialCarriesThroughToSA(t *testing.T) {
	_, _, ra, _, _, cleanUp := initAuthorities(t)
	defer cleanUp()

	exampleOrder := &rapb.NewOrderRequest{
		RegistrationID: Registration.Id,
		DnsNames:       []string{"example.com"},
		ReplacesSerial: "1234",
	}

	// Mock SA that returns an error from NewOrderAndAuthzs if the
	// "ReplacesSerial" field of the request is empty.
	ra.SA = &mockNewOrderMustBeReplacementAuthority{mockSAWithAuthzs{}}

	_, err := ra.NewOrder(ctx, exampleOrder)
	test.AssertNotError(t, err, "order with ReplacesSerial should have succeeded")
}

// newMockSAUnpauseAccount is a fake which includes all of the SA methods called
// in the course of an account unpause. Its behavior can be customized by
// providing the number of unpaused account identifiers to allow testing of
// various scenarios.
type mockSAUnpauseAccount struct {
	sapb.StorageAuthorityClient
	identsToUnpause int64
	receivedRegID   int64
}

func (sa *mockSAUnpauseAccount) UnpauseAccount(_ context.Context, req *sapb.RegistrationID, _ ...grpc.CallOption) (*sapb.Count, error) {
	sa.receivedRegID = req.Id
	return &sapb.Count{Count: sa.identsToUnpause}, nil
}

// TestUnpauseAccount tests that the RA's UnpauseAccount method correctly passes
// the requested RegID to the SA, and correctly passes the SA's count back to
// the caller.
func TestUnpauseAccount(t *testing.T) {
	_, _, ra, _, _, cleanUp := initAuthorities(t)
	defer cleanUp()

	mockSA := mockSAUnpauseAccount{identsToUnpause: 0}
	ra.SA = &mockSA

	res, err := ra.UnpauseAccount(context.Background(), &rapb.UnpauseAccountRequest{
		RegistrationID: 1,
	})
	test.AssertNotError(t, err, "Should have been able to unpause account")
	test.AssertEquals(t, res.Count, int64(0))
	test.AssertEquals(t, mockSA.receivedRegID, int64(1))

	mockSA.identsToUnpause = 50001
	res, err = ra.UnpauseAccount(context.Background(), &rapb.UnpauseAccountRequest{
		RegistrationID: 1,
	})
	test.AssertNotError(t, err, "Should have been able to unpause account")
	test.AssertEquals(t, res.Count, int64(50001))
}

func TestGetAuthorization(t *testing.T) {
	_, _, ra, _, _, cleanup := initAuthorities(t)
	defer cleanup()

	ra.SA = &mockSAWithAuthzs{
		authzs: []*core.Authorization{
			{
				ID:         "1",
				Identifier: identifier.NewDNS("example.com"),
				Status:     "valid",
				Challenges: []core.Challenge{
					{
						Type:   core.ChallengeTypeHTTP01,
						Status: core.StatusValid,
					},
				},
			},
		},
	}

	// With HTTP01 enabled, GetAuthorization should pass the mock challenge through.
	pa, err := policy.New(map[core.AcmeChallenge]bool{
		core.ChallengeTypeHTTP01: true,
		core.ChallengeTypeDNS01:  true,
	}, blog.NewMock())
	test.AssertNotError(t, err, "Couldn't create PA")
	ra.PA = pa
	authz, err := ra.GetAuthorization(context.Background(), &rapb.GetAuthorizationRequest{Id: 1})
	test.AssertNotError(t, err, "should not fail")
	test.AssertEquals(t, len(authz.Challenges), 1)
	test.AssertEquals(t, authz.Challenges[0].Type, string(core.ChallengeTypeHTTP01))

	// With HTTP01 disabled, GetAuthorization should filter out the mock challenge.
	pa, err = policy.New(map[core.AcmeChallenge]bool{
		core.ChallengeTypeDNS01: true,
	}, blog.NewMock())
	test.AssertNotError(t, err, "Couldn't create PA")
	ra.PA = pa
	authz, err = ra.GetAuthorization(context.Background(), &rapb.GetAuthorizationRequest{Id: 1})
	test.AssertNotError(t, err, "should not fail")
	test.AssertEquals(t, len(authz.Challenges), 0)
}

// mockSARecordingRegistration tests UpdateRegistrationContact and UpdateRegistrationKey.
type mockSARecordingRegistration struct {
	sapb.StorageAuthorityClient
	providedRegistrationID int64
	providedContacts       []string
	providedJwk            []byte
}

// UpdateRegistrationContact records the registration ID and updated contacts
// (optional) provided.
func (sa *mockSARecordingRegistration) UpdateRegistrationContact(ctx context.Context, req *sapb.UpdateRegistrationContactRequest, _ ...grpc.CallOption) (*corepb.Registration, error) {
	sa.providedRegistrationID = req.RegistrationID
	sa.providedContacts = req.Contacts

	return &corepb.Registration{
		Id:      req.RegistrationID,
		Contact: req.Contacts,
	}, nil
}

// UpdateRegistrationKey records the registration ID and updated key provided.
func (sa *mockSARecordingRegistration) UpdateRegistrationKey(ctx context.Context, req *sapb.UpdateRegistrationKeyRequest, _ ...grpc.CallOption) (*corepb.Registration, error) {
	sa.providedRegistrationID = req.RegistrationID
	sa.providedJwk = req.Jwk

	return &corepb.Registration{
		Id:  req.RegistrationID,
		Key: req.Jwk,
	}, nil
}

// TestUpdateRegistrationContact tests that the RA's UpdateRegistrationContact
// method correctly: requires a registration ID; validates the contact provided;
// does not require a contact; passes the requested registration ID and contact
// to the SA; passes the updated Registration back to the caller; and can return
// an error.
func TestUpdateRegistrationContact(t *testing.T) {
	_, _, ra, _, _, cleanUp := initAuthorities(t)
	defer cleanUp()

	expectRegID := int64(1)
	expectContacts := []string{"mailto:test@contoso.com"}
	mockSA := mockSARecordingRegistration{}
	ra.SA = &mockSA

	_, err := ra.UpdateRegistrationContact(context.Background(), &rapb.UpdateRegistrationContactRequest{})
	test.AssertError(t, err, "should not have been able to update registration contact without a registration ID")
	test.AssertContains(t, err.Error(), "incomplete gRPC request message")

	_, err = ra.UpdateRegistrationContact(context.Background(), &rapb.UpdateRegistrationContactRequest{
		RegistrationID: expectRegID,
		Contacts:       []string{"tel:+44123"},
	})
	test.AssertError(t, err, "should not have been able to update registration contact to an invalid contact")
	test.AssertContains(t, err.Error(), "invalid contact")

	res, err := ra.UpdateRegistrationContact(context.Background(), &rapb.UpdateRegistrationContactRequest{
		RegistrationID: expectRegID,
	})
	test.AssertNotError(t, err, "should have been able to update registration with a blank contact")
	test.AssertEquals(t, res.Id, expectRegID)
	test.AssertEquals(t, mockSA.providedRegistrationID, expectRegID)
	test.AssertDeepEquals(t, res.Contact, []string(nil))
	test.AssertDeepEquals(t, mockSA.providedContacts, []string(nil))

	res, err = ra.UpdateRegistrationContact(context.Background(), &rapb.UpdateRegistrationContactRequest{
		RegistrationID: expectRegID,
		Contacts:       expectContacts,
	})
	test.AssertNotError(t, err, "should have been able to update registration with a populated contact")
	test.AssertEquals(t, res.Id, expectRegID)
	test.AssertEquals(t, mockSA.providedRegistrationID, expectRegID)
	test.AssertDeepEquals(t, res.Contact, expectContacts)
	test.AssertDeepEquals(t, mockSA.providedContacts, expectContacts)

	// Switch to a mock SA that will always error if UpdateRegistrationContact()
	// is called.
	ra.SA = &NoUpdateSA{}
	_, err = ra.UpdateRegistrationContact(context.Background(), &rapb.UpdateRegistrationContactRequest{
		RegistrationID: expectRegID,
		Contacts:       expectContacts,
	})
	test.AssertError(t, err, "should have received an error from the SA")
	test.AssertContains(t, err.Error(), "failed to update registration contact")
	test.AssertContains(t, err.Error(), "mocked to always error")
}

// TestUpdateRegistrationKey tests that the RA's UpdateRegistrationKey method
// correctly requires a registration ID and key, passes them to the SA, and
// passes the updated Registration back to the caller.
func TestUpdateRegistrationKey(t *testing.T) {
	_, _, ra, _, _, cleanUp := initAuthorities(t)
	defer cleanUp()

	expectRegID := int64(1)
	expectJwk := AccountKeyJSONA
	mockSA := mockSARecordingRegistration{}
	ra.SA = &mockSA

	_, err := ra.UpdateRegistrationKey(context.Background(), &rapb.UpdateRegistrationKeyRequest{})
	test.AssertError(t, err, "should not have been able to update registration key without a registration ID or key")
	test.AssertContains(t, err.Error(), "incomplete gRPC request message")

	_, err = ra.UpdateRegistrationKey(context.Background(), &rapb.UpdateRegistrationKeyRequest{RegistrationID: expectRegID})
	test.AssertError(t, err, "should not have been able to update registration key without a key")
	test.AssertContains(t, err.Error(), "incomplete gRPC request message")

	_, err = ra.UpdateRegistrationKey(context.Background(), &rapb.UpdateRegistrationKeyRequest{Jwk: expectJwk})
	test.AssertError(t, err, "should not have been able to update registration key without a registration ID")
	test.AssertContains(t, err.Error(), "incomplete gRPC request message")

	res, err := ra.UpdateRegistrationKey(context.Background(), &rapb.UpdateRegistrationKeyRequest{
		RegistrationID: expectRegID,
		Jwk:            expectJwk,
	})
	test.AssertNotError(t, err, "should have been able to update registration key")
	test.AssertEquals(t, res.Id, expectRegID)
	test.AssertEquals(t, mockSA.providedRegistrationID, expectRegID)
	test.AssertDeepEquals(t, res.Key, expectJwk)
	test.AssertDeepEquals(t, mockSA.providedJwk, expectJwk)

	// Switch to a mock SA that will always error if UpdateRegistrationKey() is
	// called.
	ra.SA = &NoUpdateSA{}
	_, err = ra.UpdateRegistrationKey(context.Background(), &rapb.UpdateRegistrationKeyRequest{
		RegistrationID: expectRegID,
		Jwk:            expectJwk,
	})
	test.AssertError(t, err, "should have received an error from the SA")
	test.AssertContains(t, err.Error(), "failed to update registration key")
	test.AssertContains(t, err.Error(), "mocked to always error")
}<|MERGE_RESOLUTION|>--- conflicted
+++ resolved
@@ -347,43 +347,10 @@
 		},
 	}, nil, nil, 0, log, metrics.NoopRegisterer)
 
-<<<<<<< HEAD
-	var source *ratelimits.RedisSource
-	var limiter *ratelimits.Limiter
-	var txnBuilder *ratelimits.TransactionBuilder
-	rc := bredis.Config{
-		Username: "unittest-rw",
-		TLS: cmd.TLSConfig{
-			CACertFile: "../test/certs/ipki/minica.pem",
-			CertFile:   "../test/certs/ipki/localhost/cert.pem",
-			KeyFile:    "../test/certs/ipki/localhost/key.pem",
-		},
-		Lookups: []cmd.ServiceDomain{
-			{
-				Service: "redisratelimits",
-				Domain:  "service.consul",
-			},
-		},
-		LookupDNSAuthority: "consul.service.consul",
-	}
-	rc.PasswordConfig = cmd.PasswordConfig{
-		PasswordFile: "../test/secrets/ratelimits_redis_password",
-	}
-	ring, err := bredis.NewRingFromConfig(rc, stats, log)
-	test.AssertNotError(t, err, "making redis ring client")
-	source = ratelimits.NewRedisSource(ring.Ring, fc, stats)
-	test.AssertNotNil(t, source, "source should not be nil")
-	err = source.Ping(context.Background())
-	test.AssertNotError(t, err, "Ping should not error")
-	limiter, err = ratelimits.NewLimiter(fc, source, stats)
-	test.AssertNotError(t, err, "making limiter")
-	txnBuilder, err = ratelimits.NewTransactionBuilder("../test/config-next/wfe2-ratelimit-defaults.yml", "")
-=======
 	rlSource := ratelimits.NewInmemSource()
 	limiter, err := ratelimits.NewLimiter(fc, rlSource, stats)
 	test.AssertNotError(t, err, "making limiter")
 	txnBuilder, err := ratelimits.NewTransactionBuilder("../test/config-next/wfe2-ratelimit-defaults.yml", "")
->>>>>>> d962c610
 	test.AssertNotError(t, err, "making transaction composer")
 
 	testKeyPolicy, err := goodkey.NewPolicy(nil, nil)
