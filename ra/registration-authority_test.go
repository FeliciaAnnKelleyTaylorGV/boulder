// Copyright 2014 ISRG.  All rights reserved
// This Source Code Form is subject to the terms of the Mozilla Public
// License, v. 2.0. If a copy of the MPL was not distributed with this
// file, You can obtain one at http://mozilla.org/MPL/2.0/.

package ra

import (
	"bytes"
	"crypto/rand"
	"crypto/x509"
	"encoding/hex"
	"encoding/json"
	"encoding/pem"
	"fmt"
	"net/url"
	"testing"
	"time"

	cfsslConfig "github.com/letsencrypt/boulder/Godeps/_workspace/src/github.com/cloudflare/cfssl/config"
	"github.com/letsencrypt/boulder/Godeps/_workspace/src/github.com/cloudflare/cfssl/ocsp"
	"github.com/letsencrypt/boulder/Godeps/_workspace/src/github.com/cloudflare/cfssl/signer/local"
	"github.com/letsencrypt/boulder/Godeps/_workspace/src/github.com/jmhodges/clock"
	jose "github.com/letsencrypt/boulder/Godeps/_workspace/src/github.com/letsencrypt/go-jose"
	"github.com/letsencrypt/boulder/ca"
	"github.com/letsencrypt/boulder/core"
	blog "github.com/letsencrypt/boulder/log"
	"github.com/letsencrypt/boulder/mocks"
	"github.com/letsencrypt/boulder/policy"
	"github.com/letsencrypt/boulder/sa"
	"github.com/letsencrypt/boulder/test"
)

type DummyValidationAuthority struct {
	Called   bool
	Argument core.Authorization
}

func (dva *DummyValidationAuthority) UpdateValidations(authz core.Authorization, index int) (err error) {
	dva.Called = true
	dva.Argument = authz
	return
}

func (dva *DummyValidationAuthority) CheckCAARecords(identifier core.AcmeIdentifier) (present, valid bool, err error) {
	return false, true, nil
}

var (
	// These values we simulate from the client
	AccountKeyJSONA = []byte(`{
		"kty":"RSA",
		"n":"0vx7agoebGcQSuuPiLJXZptN9nndrQmbXEps2aiAFbWhM78LhWx4cbbfAAtVT86zwu1RK7aPFFxuhDR1L6tSoc_BJECPebWKRXjBZCiFV4n3oknjhMstn64tZ_2W-5JsGY4Hc5n9yBXArwl93lqt7_RN5w6Cf0h4QyQ5v-65YGjQR0_FDW2QvzqY368QQMicAtaSqzs8KJZgnYb9c7d0zgdAZHzu6qMQvRL5hajrn1n91CbOpbISD08qNLyrdkt-bFTWhAI4vMQFh6WeZu0fM4lFd2NcRwr3XPksINHaQ-G_xBniIqbw0Ls1jF44-csFCur-kEgU8awapJzKnqDKgw",
		"e":"AQAB"
	}`)
	AccountKeyA = jose.JsonWebKey{}

	AccountKeyJSONB = []byte(`{
		"kty":"RSA",
		"n":"z8bp-jPtHt4lKBqepeKF28g_QAEOuEsCIou6sZ9ndsQsEjxEOQxQ0xNOQezsKa63eogw8YS3vzjUcPP5BJuVzfPfGd5NVUdT-vSSwxk3wvk_jtNqhrpcoG0elRPQfMVsQWmxCAXCVRz3xbcFI8GTe-syynG3l-g1IzYIIZVNI6jdljCZML1HOMTTW4f7uJJ8mM-08oQCeHbr5ejK7O2yMSSYxW03zY-Tj1iVEebROeMv6IEEJNFSS4yM-hLpNAqVuQxFGetwtwjDMC1Drs1dTWrPuUAAjKGrP151z1_dE74M5evpAhZUmpKv1hY-x85DC6N0hFPgowsanmTNNiV75w",
		"e":"AQAB"
	}`)
	AccountKeyB = jose.JsonWebKey{}

	AccountKeyJSONC = []byte(`{
		"kty":"RSA",
		"n":"rFH5kUBZrlPj73epjJjyCxzVzZuV--JjKgapoqm9pOuOt20BUTdHqVfC2oDclqM7HFhkkX9OSJMTHgZ7WaVqZv9u1X2yjdx9oVmMLuspX7EytW_ZKDZSzL-sCOFCuQAuYKkLbsdcA3eHBK_lwc4zwdeHFMKIulNvLqckkqYB9s8GpgNXBDIQ8GjR5HuJke_WUNjYHSd8jY1LU9swKWsLQe2YoQUz_ekQvBvBCoaFEtrtRaSJKNLIVDObXFr2TLIiFiM0Em90kK01-eQ7ZiruZTKomll64bRFPoNo4_uwubddg3xTqur2vdF3NyhTrYdvAgTem4uC0PFjEQ1bK_djBQ",
		"e":"AQAB"
	}`)
	AccountKeyC = jose.JsonWebKey{}

	// These values we simulate from the client
	AccountPrivateKeyJSON = []byte(`{
		"kty":"RSA",
		"n":"0vx7agoebGcQSuuPiLJXZptN9nndrQmbXEps2aiAFbWhM78LhWx4cbbfAAtVT86zwu1RK7aPFFxuhDR1L6tSoc_BJECPebWKRXjBZCiFV4n3oknjhMstn64tZ_2W-5JsGY4Hc5n9yBXArwl93lqt7_RN5w6Cf0h4QyQ5v-65YGjQR0_FDW2QvzqY368QQMicAtaSqzs8KJZgnYb9c7d0zgdAZHzu6qMQvRL5hajrn1n91CbOpbISD08qNLyrdkt-bFTWhAI4vMQFh6WeZu0fM4lFd2NcRwr3XPksINHaQ-G_xBniIqbw0Ls1jF44-csFCur-kEgU8awapJzKnqDKgw",
		"e":"AQAB",
		"d":"X4cTteJY_gn4FYPsXB8rdXix5vwsg1FLN5E3EaG6RJoVH-HLLKD9M7dx5oo7GURknchnrRweUkC7hT5fJLM0WbFAKNLWY2vv7B6NqXSzUvxT0_YSfqijwp3RTzlBaCxWp4doFk5N2o8Gy_nHNKroADIkJ46pRUohsXywbReAdYaMwFs9tv8d_cPVY3i07a3t8MN6TNwm0dSawm9v47UiCl3Sk5ZiG7xojPLu4sbg1U2jx4IBTNBznbJSzFHK66jT8bgkuqsk0GjskDJk19Z4qwjwbsnn4j2WBii3RL-Us2lGVkY8fkFzme1z0HbIkfz0Y6mqnOYtqc0X4jfcKoAC8Q",
		"p":"83i-7IvMGXoMXCskv73TKr8637FiO7Z27zv8oj6pbWUQyLPQBQxtPVnwD20R-60eTDmD2ujnMt5PoqMrm8RfmNhVWDtjjMmCMjOpSXicFHj7XOuVIYQyqVWlWEh6dN36GVZYk93N8Bc9vY41xy8B9RzzOGVQzXvNEvn7O0nVbfs",
		"q":"3dfOR9cuYq-0S-mkFLzgItgMEfFzB2q3hWehMuG0oCuqnb3vobLyumqjVZQO1dIrdwgTnCdpYzBcOfW5r370AFXjiWft_NGEiovonizhKpo9VVS78TzFgxkIdrecRezsZ-1kYd_s1qDbxtkDEgfAITAG9LUnADun4vIcb6yelxk",
		"dp":"G4sPXkc6Ya9y8oJW9_ILj4xuppu0lzi_H7VTkS8xj5SdX3coE0oimYwxIi2emTAue0UOa5dpgFGyBJ4c8tQ2VF402XRugKDTP8akYhFo5tAA77Qe_NmtuYZc3C3m3I24G2GvR5sSDxUyAN2zq8Lfn9EUms6rY3Ob8YeiKkTiBj0",
		"dq":"s9lAH9fggBsoFR8Oac2R_E2gw282rT2kGOAhvIllETE1efrA6huUUvMfBcMpn8lqeW6vzznYY5SSQF7pMdC_agI3nG8Ibp1BUb0JUiraRNqUfLhcQb_d9GF4Dh7e74WbRsobRonujTYN1xCaP6TO61jvWrX-L18txXw494Q_cgk",
		"qi":"GyM_p6JrXySiz1toFgKbWV-JdI3jQ4ypu9rbMWx3rQJBfmt0FoYzgUIZEVFEcOqwemRN81zoDAaa-Bk0KWNGDjJHZDdDmFhW3AN7lI-puxk_mHZGJ11rxyR8O55XLSe3SPmRfKwZI6yU24ZxvQKFYItdldUKGzO6Ia6zTKhAVRU"
	}`)
	AccountPrivateKey = jose.JsonWebKey{}

	ShortKeyJSON = []byte(`{
		"e": "AQAB",
		"kty": "RSA",
		"n": "tSwgy3ORGvc7YJI9B2qqkelZRUC6F1S5NwXFvM4w5-M0TsxbFsH5UH6adigV0jzsDJ5imAechcSoOhAh9POceCbPN1sTNwLpNbOLiQQ7RD5mY_"
		}`)

	ShortKey = jose.JsonWebKey{}

	AuthzRequest = core.Authorization{
		Identifier: core.AcmeIdentifier{
			Type:  core.IdentifierDNS,
			Value: "not-example.com",
		},
	}

	ResponseIndex = 0
	Response      = core.Challenge{
		Type: "simpleHttp",
	}

	ExampleCSR = &x509.CertificateRequest{}

	// These values are populated by the tests as we go
	url0, _      = url.Parse("http://acme.invalid/authz/60p2Dc_XmUB2UUJBV4wYkF7BJbPD9KlDnUL3SmFMuTE?challenge=0")
	url1, _      = url.Parse("http://acme.invalid/authz/60p2Dc_XmUB2UUJBV4wYkF7BJbPD9KlDnUL3SmFMuTE?challenge=0")
	Registration = core.Registration{}
	AuthzInitial = core.Authorization{
		ID:             "60p2Dc_XmUB2UUJBV4wYkF7BJbPD9KlDnUL3SmFMuTE",
		Identifier:     core.AcmeIdentifier{Type: "dns", Value: "not-example.com"},
		RegistrationID: 1,
		Status:         "pending",
		Challenges: []core.Challenge{
			core.SimpleHTTPChallenge(),
			core.DvsniChallenge(),
		},
		Combinations: [][]int{[]int{0}, []int{1}},
	}
	AuthzUpdated = core.Authorization{}
	AuthzFinal   = core.Authorization{}

	log = mocks.UseMockLog()
)

const (
	paDBConnStr = "mysql+tcp://boulder@localhost:3306/boulder_policy_test"
	caDBConnStr = "mysql+tcp://boulder@localhost:3306/boulder_ca_test"
	saDBConnStr = "mysql+tcp://boulder@localhost:3306/boulder_sa_test"
)

func initAuthorities(t *testing.T) (*DummyValidationAuthority, *sa.SQLStorageAuthority, *RegistrationAuthorityImpl, clock.FakeClock, func()) {
	err := json.Unmarshal(AccountKeyJSONA, &AccountKeyA)
	test.AssertNotError(t, err, "Failed to unmarshal public JWK")
	err = json.Unmarshal(AccountKeyJSONB, &AccountKeyB)
	test.AssertNotError(t, err, "Failed to unmarshal public JWK")
	err = json.Unmarshal(AccountKeyJSONC, &AccountKeyC)
	test.AssertNotError(t, err, "Failed to unmarshal public JWK")

	err = json.Unmarshal(AccountPrivateKeyJSON, &AccountPrivateKey)
	test.AssertNotError(t, err, "Failed to unmarshal private JWK")

	err = json.Unmarshal(ShortKeyJSON, &ShortKey)
	test.AssertNotError(t, err, "Failed to unmarshall JWK")

	fc := clock.NewFake()

	dbMap, err := sa.NewDbMap(saDBConnStr)
	if err != nil {
		t.Fatalf("Failed to create dbMap: %s", err)
	}
	ssa, err := sa.NewSQLStorageAuthority(dbMap, fc)
	if err != nil {
		t.Fatalf("Failed to create SA: %s", err)
	}

	saDBCleanUp := test.ResetTestDatabase(t, dbMap.Db)

	va := &DummyValidationAuthority{}

	// PEM files in certificate-authority_test.go
	caKeyPEM, _ := pem.Decode([]byte(CAkeyPEM))
	caKey, _ := x509.ParsePKCS1PrivateKey(caKeyPEM.Bytes)
	caCertPEM, _ := pem.Decode([]byte(CAcertPEM))
	caCert, _ := x509.ParseCertificate(caCertPEM.Bytes)
	basicPolicy := &cfsslConfig.Signing{
		Default: &cfsslConfig.SigningProfile{
			Usage:  []string{"server auth", "client auth"},
			Expiry: 1 * time.Hour,
			CSRWhitelist: &cfsslConfig.CSRWhitelist{
				PublicKey:          true,
				PublicKeyAlgorithm: true,
				SignatureAlgorithm: true,
				DNSNames:           true,
			},
		},
	}
	signer, _ := local.NewSigner(caKey, caCert, x509.SHA256WithRSA, basicPolicy)
	ocspSigner, _ := ocsp.NewSigner(caCert, caCert, caKey, time.Hour)
	paDbMap, err := sa.NewDbMap(paDBConnStr)
	if err != nil {
		t.Fatalf("Failed to create dbMap: %s", err)
	}
	policyDBCleanUp := test.ResetTestDatabase(t, paDbMap.Db)
	pa, err := policy.NewPolicyAuthorityImpl(paDbMap, false)
	test.AssertNotError(t, err, "Couldn't create PA")
	cadb, caDBCleanUp := caDBImpl(t)
	ca := ca.CertificateAuthorityImpl{
		Signer:         signer,
		OCSPSigner:     ocspSigner,
		SA:             ssa,
		PA:             pa,
		DB:             cadb,
		ValidityPeriod: time.Hour * 2190,
		NotAfter:       time.Now().Add(time.Hour * 8761),
		Clk:            fc,
	}
	cleanUp := func() {
		saDBCleanUp()
		caDBCleanUp()
		policyDBCleanUp()
	}

	csrDER, _ := hex.DecodeString(CSRhex)
	ExampleCSR, _ = x509.ParseCertificateRequest(csrDER)

	Registration, _ = ssa.NewRegistration(core.Registration{Key: AccountKeyA})

	ra := NewRegistrationAuthorityImpl(fc, blog.GetAuditLogger())
	ra.SA = ssa
	ra.VA = va
	ra.CA = &ca
	ra.PA = pa
<<<<<<< HEAD
	ra.MaxKeySize = 4096
=======
	ra.AuthzBase = "http://acme.invalid/authz/"
>>>>>>> e885abe7
	ra.DNSResolver = &mocks.MockDNS{}

	AuthzInitial.RegistrationID = Registration.ID

	AuthzUpdated = AuthzInitial

	AuthzFinal = AuthzUpdated
	AuthzFinal.Status = "valid"
	exp := time.Now().Add(365 * 24 * time.Hour)
	AuthzFinal.Expires = &exp
	AuthzFinal.Challenges[0].Status = "valid"

	return va, ssa, &ra, fc, cleanUp
}

// This is an unfortunate bit of tech debt that is being taken on in
// order to get the more important change of using MySQL/MariaDB in
// all of our tests working without SQLite. We already had issues with
// the RA here getting a real CertificateAuthority instead of a
// CertificateAuthorityClient, so this is only marginally worse.
// TODO(Issue #628): use a CAClient fake instead of a CAImpl instance
func caDBImpl(t *testing.T) (core.CertificateAuthorityDatabase, func()) {
	dbMap, err := sa.NewDbMap(caDBConnStr)
	if err != nil {
		t.Fatalf("Could not construct dbMap: %s", err)
	}

	cadb, err := ca.NewCertificateAuthorityDatabaseImpl(dbMap)
	if err != nil {
		t.Fatalf("Could not construct CA DB: %s", err)
	}

	cleanUp := test.ResetTestDatabase(t, dbMap.Db)
	return cadb, cleanUp
}

func assertAuthzEqual(t *testing.T, a1, a2 core.Authorization) {
	test.Assert(t, a1.ID == a2.ID, "ret != DB: ID")
	test.Assert(t, a1.Identifier == a2.Identifier, "ret != DB: Identifier")
	test.Assert(t, a1.Status == a2.Status, "ret != DB: Status")
	test.Assert(t, a1.RegistrationID == a2.RegistrationID, "ret != DB: RegID")
	if a1.Expires == nil && a2.Expires == nil {
		return
	} else if a1.Expires == nil || a2.Expires == nil {
		t.Errorf("one and only one of authorization's Expires was nil; ret %s, DB %s", a1, a2)
	} else {
		test.Assert(t, a1.Expires.Equal(*a2.Expires), "ret != DB: Expires")
	}

	// Not testing: Challenges
}

func TestValidateContacts(t *testing.T) {
	tel, _ := core.ParseAcmeURL("tel:")
	ansible, _ := core.ParseAcmeURL("ansible:earth.sol.milkyway.laniakea/letsencrypt")
	validEmail, _ := core.ParseAcmeURL("mailto:admin@email.com")
	invalidEmail, _ := core.ParseAcmeURL("mailto:admin@example.com")
	malformedEmail, _ := core.ParseAcmeURL("mailto:admin.com")

	err := validateContacts([]*core.AcmeURL{}, &mocks.MockDNS{})
	test.AssertNotError(t, err, "No Contacts")

	err = validateContacts([]*core.AcmeURL{tel}, &mocks.MockDNS{})
	test.AssertNotError(t, err, "Simple Telephone")

	err = validateContacts([]*core.AcmeURL{validEmail}, &mocks.MockDNS{})
	test.AssertNotError(t, err, "Valid Email")

	err = validateContacts([]*core.AcmeURL{invalidEmail}, &mocks.MockDNS{})
	test.AssertError(t, err, "Invalid Email")

	err = validateContacts([]*core.AcmeURL{malformedEmail}, &mocks.MockDNS{})
	test.AssertError(t, err, "Malformed Email")

	err = validateContacts([]*core.AcmeURL{ansible}, &mocks.MockDNS{})
	test.AssertError(t, err, "Unknown scehme")
}

func TestValidateEmail(t *testing.T) {
	err := validateEmail("an email`", &mocks.MockDNS{})
	test.AssertError(t, err, "Malformed")

	err = validateEmail("a@not.a.domain", &mocks.MockDNS{})
	test.AssertError(t, err, "Cannot resolve")
	t.Logf("No Resolve: %s", err)

	err = validateEmail("a@example.com", &mocks.MockDNS{})
	test.AssertError(t, err, "No MX Record")
	t.Logf("No MX: %s", err)

	err = validateEmail("a@email.com", &mocks.MockDNS{})
	test.AssertNotError(t, err, "Valid")
}

func TestNewRegistration(t *testing.T) {
	_, sa, ra, _, cleanUp := initAuthorities(t)
	defer cleanUp()
	mailto, _ := core.ParseAcmeURL("mailto:foo@letsencrypt.org")
	input := core.Registration{
		Contact: []*core.AcmeURL{mailto},
		Key:     AccountKeyB,
	}

	result, err := ra.NewRegistration(input)
	if err != nil {
		t.Fatalf("could not create new registration: %s", err)
	}

	test.Assert(t, core.KeyDigestEquals(result.Key, AccountKeyB), "Key didn't match")
	test.Assert(t, len(result.Contact) == 1, "Wrong number of contacts")
	test.Assert(t, mailto.String() == result.Contact[0].String(),
		"Contact didn't match")
	test.Assert(t, result.Agreement == "", "Agreement didn't default empty")

	reg, err := sa.GetRegistration(result.ID)
	test.AssertNotError(t, err, "Failed to retrieve registration")
	test.Assert(t, core.KeyDigestEquals(reg.Key, AccountKeyB), "Retrieved registration differed.")
}

func TestNewRegistrationNoFieldOverwrite(t *testing.T) {
	_, _, ra, _, cleanUp := initAuthorities(t)
	defer cleanUp()
	mailto, _ := core.ParseAcmeURL("mailto:foo@letsencrypt.org")
	input := core.Registration{
		ID:        23,
		Key:       AccountKeyC,
		Contact:   []*core.AcmeURL{mailto},
		Agreement: "I agreed",
	}

	result, err := ra.NewRegistration(input)
	test.AssertNotError(t, err, "Could not create new registration")

	test.Assert(t, result.ID != 23, "ID shouldn't be set by user")
	// TODO: Enable this test case once we validate terms agreement.
	//test.Assert(t, result.Agreement != "I agreed", "Agreement shouldn't be set with invalid URL")

	id := result.ID
	result2, err := ra.UpdateRegistration(result, core.Registration{
		ID:  33,
		Key: ShortKey,
	})
	test.AssertNotError(t, err, "Could not update registration")
	test.Assert(t, result2.ID != 33, fmt.Sprintf("ID shouldn't be overwritten. expected %d, got %d", id, result2.ID))
	test.Assert(t, !core.KeyDigestEquals(result2.Key, ShortKey), "Key shouldn't be overwritten")
}

func TestNewRegistrationBadKey(t *testing.T) {
	_, _, ra, _, cleanUp := initAuthorities(t)
	defer cleanUp()
	mailto, _ := core.ParseAcmeURL("mailto:foo@letsencrypt.org")
	input := core.Registration{
		Contact: []*core.AcmeURL{mailto},
		Key:     ShortKey,
	}

	_, err := ra.NewRegistration(input)
	test.AssertError(t, err, "Should have rejected authorization with short key")
}

func TestNewAuthorization(t *testing.T) {
	_, sa, ra, _, cleanUp := initAuthorities(t)
	defer cleanUp()
	_, err := ra.NewAuthorization(AuthzRequest, 0)
	test.AssertError(t, err, "Authorization cannot have registrationID == 0")

	authz, err := ra.NewAuthorization(AuthzRequest, Registration.ID)
	test.AssertNotError(t, err, "NewAuthorization failed")

	// Verify that returned authz same as DB
	dbAuthz, err := sa.GetAuthorization(authz.ID)
	test.AssertNotError(t, err, "Could not fetch authorization from database")
	assertAuthzEqual(t, authz, dbAuthz)

	// Verify that the returned authz has the right information
	test.Assert(t, authz.RegistrationID == Registration.ID, "Initial authz did not get the right registration ID")
	test.Assert(t, authz.Identifier == AuthzRequest.Identifier, "Initial authz had wrong identifier")
	test.Assert(t, authz.Status == core.StatusPending, "Initial authz not pending")

	// TODO Verify that challenges are correct
	test.Assert(t, len(authz.Challenges) == 2, "Incorrect number of challenges returned")
	test.Assert(t, authz.Challenges[0].Type == core.ChallengeTypeSimpleHTTP, "Challenge 0 not SimpleHTTP")
	test.Assert(t, authz.Challenges[1].Type == core.ChallengeTypeDVSNI, "Challenge 1 not DVSNI")
	test.Assert(t, authz.Challenges[0].IsSane(false), "Challenge 0 is not sane")
	test.Assert(t, authz.Challenges[1].IsSane(false), "Challenge 1 is not sane")

	t.Log("DONE TestNewAuthorization")
}

func TestUpdateAuthorization(t *testing.T) {
	va, sa, ra, _, cleanUp := initAuthorities(t)
	defer cleanUp()

	// We know this is OK because of TestNewAuthorization
	authz, err := ra.NewAuthorization(AuthzRequest, Registration.ID)
	test.AssertNotError(t, err, "NewAuthorization failed")

	authz, err = ra.UpdateAuthorization(authz, ResponseIndex, Response)
	test.AssertNotError(t, err, "UpdateAuthorization failed")

	// Verify that returned authz same as DB
	dbAuthz, err := sa.GetAuthorization(authz.ID)
	test.AssertNotError(t, err, "Could not fetch authorization from database")
	assertAuthzEqual(t, authz, dbAuthz)

	// Verify that the VA got the authz, and it's the same as the others
	test.Assert(t, va.Called, "Authorization was not passed to the VA")
	assertAuthzEqual(t, authz, va.Argument)

	// Verify that the responses are reflected
	test.Assert(t, len(va.Argument.Challenges) > 0, "Authz passed to VA has no challenges")

	t.Log("DONE TestUpdateAuthorization")
}

func TestUpdateAuthorizationReject(t *testing.T) {
	_, sa, ra, _, cleanUp := initAuthorities(t)
	defer cleanUp()

	// We know this is OK because of TestNewAuthorization
	authz, err := ra.NewAuthorization(AuthzRequest, Registration.ID)
	test.AssertNotError(t, err, "NewAuthorization failed")

	// Change the account key
	reg, err := sa.GetRegistration(authz.RegistrationID)
	test.AssertNotError(t, err, "GetRegistration failed")
	reg.Key = AccountKeyC // was AccountKeyA
	err = sa.UpdateRegistration(reg)
	test.AssertNotError(t, err, "UpdateRegistration failed")

	// Verify that the RA rejected the authorization request
	_, err = ra.UpdateAuthorization(authz, ResponseIndex, Response)
	test.AssertEquals(t, err, core.UnauthorizedError("Challenge cannot be updated with a different key"))

	t.Log("DONE TestUpdateAuthorizationReject")
}

func TestOnValidationUpdateSuccess(t *testing.T) {
	_, sa, ra, fclk, cleanUp := initAuthorities(t)
	defer cleanUp()
	AuthzUpdated, _ = sa.NewPendingAuthorization(AuthzUpdated)
	sa.UpdatePendingAuthorization(AuthzUpdated)

	// Simulate a successful simpleHTTP challenge
	authzFromVA := AuthzUpdated
	authzFromVA.Challenges[0].Status = core.StatusValid

	ra.OnValidationUpdate(authzFromVA)

	// Verify that the Authz in the DB is the same except for Status->StatusValid
	authzFromVA.Status = core.StatusValid
	expiresAt := fclk.Now().Add(365 * 24 * time.Hour)
	authzFromVA.Expires = &expiresAt
	dbAuthz, err := sa.GetAuthorization(authzFromVA.ID)
	test.AssertNotError(t, err, "Could not fetch authorization from database")
	t.Log("authz from VA: ", authzFromVA)
	t.Log("authz from DB: ", dbAuthz)

	assertAuthzEqual(t, authzFromVA, dbAuthz)
}

func TestOnValidationUpdateFailure(t *testing.T) {
	_, sa, ra, _, cleanUp := initAuthorities(t)
	defer cleanUp()
	authzFromVA, _ := sa.NewPendingAuthorization(AuthzUpdated)
	sa.UpdatePendingAuthorization(AuthzUpdated)
	authzFromVA.Challenges[0].Status = core.StatusInvalid

	err := ra.OnValidationUpdate(authzFromVA)
	test.AssertNotError(t, err, "unable to update validation")

	authzFromVA.Status = core.StatusInvalid
	dbAuthz, err := sa.GetAuthorization(authzFromVA.ID)
	test.AssertNotError(t, err, "Could not fetch authorization from database")
	assertAuthzEqual(t, authzFromVA, dbAuthz)
}

func TestCertificateKeyNotEqualAccountKey(t *testing.T) {
	_, sa, ra, _, cleanUp := initAuthorities(t)
	defer cleanUp()
	authz := core.Authorization{}
	authz, _ = sa.NewPendingAuthorization(authz)
	authz.Identifier = core.AcmeIdentifier{
		Type:  core.IdentifierDNS,
		Value: "www.example.com",
	}
	csr := x509.CertificateRequest{
		SignatureAlgorithm: x509.SHA256WithRSA,
		PublicKey:          AccountKeyA.Key,
		DNSNames:           []string{"www.example.com"},
	}
	csrBytes, err := x509.CreateCertificateRequest(rand.Reader, &csr, AccountPrivateKey.Key)
	test.AssertNotError(t, err, "Failed to sign CSR")
	parsedCSR, err := x509.ParseCertificateRequest(csrBytes)
	test.AssertNotError(t, err, "Failed to parse CSR")
	sa.UpdatePendingAuthorization(authz)
	sa.FinalizeAuthorization(authz)
	certRequest := core.CertificateRequest{
		CSR: parsedCSR,
	}

	// Registration has key == AccountKeyA
	_, err = ra.NewCertificate(certRequest, Registration.ID)
	test.AssertError(t, err, "Should have rejected cert with key = account key")
	test.AssertEquals(t, err.Error(), "Certificate public key must be different than account key")

	t.Log("DONE TestCertificateKeyNotEqualAccountKey")
}

func TestAuthorizationRequired(t *testing.T) {
	_, sa, ra, _, cleanUp := initAuthorities(t)
	defer cleanUp()
	AuthzFinal.RegistrationID = 1
	AuthzFinal, _ = sa.NewPendingAuthorization(AuthzFinal)
	sa.UpdatePendingAuthorization(AuthzFinal)
	sa.FinalizeAuthorization(AuthzFinal)

	// ExampleCSR requests not-example.com and www.not-example.com,
	// but the authorization only covers not-example.com
	certRequest := core.CertificateRequest{
		CSR: ExampleCSR,
	}

	_, err := ra.NewCertificate(certRequest, 1)
	test.Assert(t, err != nil, "Issued certificate with insufficient authorization")

	t.Log("DONE TestAuthorizationRequired")
}

func TestNewCertificate(t *testing.T) {
	_, sa, ra, _, cleanUp := initAuthorities(t)
	defer cleanUp()
	AuthzFinal.RegistrationID = Registration.ID
	AuthzFinal, _ = sa.NewPendingAuthorization(AuthzFinal)
	sa.UpdatePendingAuthorization(AuthzFinal)
	sa.FinalizeAuthorization(AuthzFinal)

	// Inject another final authorization to cover www.example.com
	authzFinalWWW := AuthzFinal
	authzFinalWWW.Identifier.Value = "www.not-example.com"
	authzFinalWWW, _ = sa.NewPendingAuthorization(authzFinalWWW)
	sa.FinalizeAuthorization(authzFinalWWW)

	certRequest := core.CertificateRequest{
		CSR: ExampleCSR,
	}

	cert, err := ra.NewCertificate(certRequest, Registration.ID)
	test.AssertNotError(t, err, "Failed to issue certificate")
	if err != nil {
		return
	}

	parsedCert, err := x509.ParseCertificate(cert.DER)
	test.AssertNotError(t, err, "Failed to parse certificate")
	if err != nil {
		return
	}

	// Verify that cert shows up and is as expected
	dbCert, err := sa.GetCertificate(core.SerialToString(parsedCert.SerialNumber))
	test.AssertNotError(t, err, fmt.Sprintf("Could not fetch certificate %032x from database",
		parsedCert.SerialNumber))
	if err != nil {
		return
	}
	test.Assert(t, bytes.Compare(cert.DER, dbCert.DER) == 0, "Certificates differ")

	t.Log("DONE TestOnValidationUpdate")
}

var CAkeyPEM = "-----BEGIN RSA PRIVATE KEY-----\n" +
	"MIIJKQIBAAKCAgEAqmM0dEf/J9MCk2ItzevL0dKJ84lVUtf/vQ7AXFi492vFXc3b\n" +
	"PrJz2ybtjO08oVkhRrFGGgLufL2JeOBn5pUZQrp6TqyCLoQ4f/yrmu9tCeG8CtDg\n" +
	"xi6Ye9LjvlchEHhUKhAHc8uL+ablHzWxHTeuhnuThrsLFUcJQWb10U27LiXp3XCW\n" +
	"nUQuZM8Yj25wKo/VeOEStQp+teXSvyUxVYaNohxREdZPjBjK7KPvJp+mrC2To0Us\n" +
	"ecLfiRD26xNuF/X2/nBeSf3uQFi9zq3IHQH+PedziZ+Tf7/uheRcmhPrdCSs50x7\n" +
	"Sy9RwijEJqHKVNq032ANTFny3WPykGQHcnIaA+rEOrrsQikX+mWp/1B/uEXE1nIj\n" +
	"5PEAF0c7ZCRsiUKM8y13y52RRRyra0vNIeeUsrwAOVIcKVRo5SsCm8BR5jQ4+OVx\n" +
	"N2p5omRTXawIAMA3/j27pJqJYdn38/vr2YRybr6KxYRs4hvfjvSKAXU5CrycGKgJ\n" +
	"JPjz+j3vBioGbKI7z6+r1XsAxFRqATbYffzgAFZiA17aBxKlqZNq5QkLGHDI7cPm\n" +
	"1VMTaY7OZBVxsDqXul3zsYjEMVmmnaqt1VAdOl18kuCQA7WJuhI6xT7RFBumLvWx\n" +
	"nn4zf48jJbP/DMEEfxyjYnbnniqbi3yWCr27nTX/Vy1WmVvc3+dlk9G6hHcCAwEA\n" +
	"AQKCAgEAirFJ50Ubmu0V8aY/JplDRT4dcJFfVJnh36B8UC8gELY2545DYpub1s2v\n" +
	"G8GYUrXcclCmgVHVktAtcKkpqfW/pCNqn1Ooe/jAjN29SdaOaTbH+/3emTMgh9o3\n" +
	"6528mk14JOz7Q/Rxsft6EZeA3gmPFITOpyLleKJkFEqc2YxuSrgtz0RwNP9kzEYO\n" +
	"9eGth9egqk57DcbHMYUrsM+zgqyN6WEnVF+gTKd5tnoSltvprclDnekWtN49WrLm\n" +
	"ap9cREDAlogdGBmMr/AMQIoQlBwlOXqG/4VXaOtwWqhyADEqvVWFMJl+2spfwK2y\n" +
	"TMfxjHSiOhlTeczV9gP/VC04Kp5aMXXoCg2Gwlcr4DBic1k6eI/lmUQv6kg/4Nbf\n" +
	"yU+BCUtBW5nfKgf4DOcqX51n92ELnKbPKe41rcZxbTMvjsEQsGB51QLOMHa5tKe8\n" +
	"F2R3fuP9y5k9lrMcz2vWL+9Qt4No5e++Ej+Jy1NKhrcfwQ6fGpMcZNesl0KHGjhN\n" +
	"dfZZRMHNZNBbJKHrXxAHDxtvoSqWOk8XOwP12C2MbckHkSaXGTLIuGfwcW6rvdF2\n" +
	"EXrSCINIT1eCmMrnXWzWCm6UWxxshLsqzU7xY5Ov8qId211gXnC2IonAezWwFDE9\n" +
	"JYjwGJJzNTiEjX6WdeCzT64FMtJk4hpoa3GzroRG2LAmhhnWVaECggEBANblf0L5\n" +
	"2IywbeqwGF3VsSOyT8EeiAhOD9NUj4cYfU8ueqfY0T9/0pN39kFF8StVk5kOXEmn\n" +
	"dFk74gUC4+PBjrBAMoKvpQ2UpUvX9hgFQYoNmJZxSqF8KzdjS4ABcWIWi8thOAGc\n" +
	"NLssTw3eBsWT7ahX097flpWFVqVaFx5OmB6DOIHVTA+ppf6RYCETgDJomaRbzn8p\n" +
	"FMTpRZBYRLj/w2WxFy1J8gWGSq2sATFCMc3KNFwVQnDVS03g8W/1APqMVU0mIeau\n" +
	"TltSACvdwigLgWUhYxN+1F5awBlGqMdP+TixisVrHZWZw7uFMb8L/MXW1YA4FN8h\n" +
	"k2/Bp8wJTD+G/dkCggEBAMr6Tobi/VlYG+05cLmHoXGH98XaGBokYXdVrHiADGQI\n" +
	"lhYtnqpXQc1vRqp+zFacjpBjcun+nd6HzIFzsoWykevxYKgONol+iTSyHaTtYDm0\n" +
	"MYrgH8nBo26GSCdz3IGHJ/ux1LL8ZAbY2AbP81x63ke+g9yXQPBkZQp6vYW/SEIG\n" +
	"IKhy+ZK6tZa0/z7zJNfM8PuN+bK4xJorUwbRqIv4owj0Bf92v+Q/wETYeEBpkDGU\n" +
	"uJ3wDc3FVsK5+gaJECS8DNkOmZ+o5aIlMQHbwxXe8NUm4uZDT+znx0uf+Hw1wP1P\n" +
	"zGL/TnjrZcmKRR47apkPXOGZWpPaNV0wkch/Xh1KEs8CggEBAJaRoJRt+LPC3pEE\n" +
	"p13/3yjSxBzc5pVjFKWO5y3SE+LJ/zjhquNiDUo0UH+1oOArCsrADBuzT8tCMQAv\n" +
	"4TrwoKiPopR8uxoD37l/bLex3xT6p8IpSRBSrvkVAo6C9E203Gg5CwPdzfijeBSQ\n" +
	"T5BaMLe2KgZMBPdowKgEspQSn3UpngsiRzPmOx9d/svOHRG0xooppUrlnt7FT29u\n" +
	"2WACHIeBCGs8F26VhHehQAiih8DX/83RO4dRe3zqsmAue2wRrabro+88jDxh/Sq/\n" +
	"K03hmd0hAoljYStnTJepMZLNTyLRCxl+DvGGFmWqUou4u3hnKZq4MK+Sl/pC5u4I\n" +
	"SbttOykCggEAEk0RSX4r46NbGT+Fl2TQPKFKyM8KP0kqdI0H+PFqrJZNmgBQ/wDR\n" +
	"EQnIcFTwbZq+C+y7jreDWm4aFU3uObnJCGICGgT2C92Z12N74sP4WhuSH/hnRVSt\n" +
	"PKjk1pHOvusFwt7c06qIBkoE6FBVm/AEHKnjz77ffw0+QvygG/AMPs+4oBeFwyIM\n" +
	"f2MgZHedyctTqwq5CdE5AMGJQeMjdENdx8/gvpDhal4JIuv1o7Eg7CeBodPkGrqB\n" +
	"QRttnKs9BmLiMavsVAXxdnYt/gHnjBBG3KEd8i79hNm9EWeCCwj5tp08S2zDkYl/\n" +
	"6vUJmFk5GkXVVQ3zqcMR7q4TZuV9Ad0M5wKCAQAY89F3qpokGhDtlVrB78gY8Ol3\n" +
	"w9eq7HwEYfu8ZTN0+TEQMTEbvLbCcNYQqfRSqAAtb8hejaBQYbxFwNx9VA6sV4Tj\n" +
	"6EUMnp9ijzBf4KH0+r1wgkxobDjFH+XCewDLfTvhFDXjFcpRsaLfYRWz82JqSag6\n" +
	"v+lJi6B2hbZUt750aQhomS6Bu0GE9/cE+e17xpZaMgXcWDDnse6W0JfpGHe8p6qD\n" +
	"EcaaKadeO/gSnv8wM08nHL0d80JDOE/C5I0psKryMpmicJK0bI92ooGrkJsF+Sg1\n" +
	"huu1W6p9RdxJHgphzmGAvTrOmrDAZeKtubsMS69VZVFjQFa1ZD/VMzWK1X2o\n" +
	"-----END RSA PRIVATE KEY-----"

var CAcertPEM = "-----BEGIN CERTIFICATE-----\n" +
	"MIIFxDCCA6ygAwIBAgIJALe2d/gZHJqAMA0GCSqGSIb3DQEBCwUAMDExCzAJBgNV\n" +
	"BAYTAlVTMRAwDgYDVQQKDAdUZXN0IENBMRAwDgYDVQQDDAdUZXN0IENBMB4XDTE1\n" +
	"MDIxMzAwMzI0NFoXDTI1MDIxMDAwMzI0NFowMTELMAkGA1UEBhMCVVMxEDAOBgNV\n" +
	"BAoMB1Rlc3QgQ0ExEDAOBgNVBAMMB1Rlc3QgQ0EwggIiMA0GCSqGSIb3DQEBAQUA\n" +
	"A4ICDwAwggIKAoICAQCqYzR0R/8n0wKTYi3N68vR0onziVVS1/+9DsBcWLj3a8Vd\n" +
	"zds+snPbJu2M7TyhWSFGsUYaAu58vYl44GfmlRlCunpOrIIuhDh//Kua720J4bwK\n" +
	"0ODGLph70uO+VyEQeFQqEAdzy4v5puUfNbEdN66Ge5OGuwsVRwlBZvXRTbsuJend\n" +
	"cJadRC5kzxiPbnAqj9V44RK1Cn615dK/JTFVho2iHFER1k+MGMrso+8mn6asLZOj\n" +
	"RSx5wt+JEPbrE24X9fb+cF5J/e5AWL3OrcgdAf4953OJn5N/v+6F5FyaE+t0JKzn\n" +
	"THtLL1HCKMQmocpU2rTfYA1MWfLdY/KQZAdychoD6sQ6uuxCKRf6Zan/UH+4RcTW\n" +
	"ciPk8QAXRztkJGyJQozzLXfLnZFFHKtrS80h55SyvAA5UhwpVGjlKwKbwFHmNDj4\n" +
	"5XE3anmiZFNdrAgAwDf+Pbukmolh2ffz++vZhHJuvorFhGziG9+O9IoBdTkKvJwY\n" +
	"qAkk+PP6Pe8GKgZsojvPr6vVewDEVGoBNth9/OAAVmIDXtoHEqWpk2rlCQsYcMjt\n" +
	"w+bVUxNpjs5kFXGwOpe6XfOxiMQxWaadqq3VUB06XXyS4JADtYm6EjrFPtEUG6Yu\n" +
	"9bGefjN/jyMls/8MwQR/HKNidueeKpuLfJYKvbudNf9XLVaZW9zf52WT0bqEdwID\n" +
	"AQABo4HeMIHbMB0GA1UdDgQWBBSaJqZ383/ySesJvVCWHAHhZcKpqzBhBgNVHSME\n" +
	"WjBYgBSaJqZ383/ySesJvVCWHAHhZcKpq6E1pDMwMTELMAkGA1UEBhMCVVMxEDAO\n" +
	"BgNVBAoMB1Rlc3QgQ0ExEDAOBgNVBAMMB1Rlc3QgQ0GCCQC3tnf4GRyagDAPBgNV\n" +
	"HRMECDAGAQH/AgEBMAsGA1UdDwQEAwIBBjA5BggrBgEFBQcBAQQtMCswKQYIKwYB\n" +
	"BQUHMAGGHWh0dHA6Ly9vY3NwLmV4YW1wbGUuY29tOjgwODAvMA0GCSqGSIb3DQEB\n" +
	"CwUAA4ICAQCWJo5AaOIW9n17sZIMRO4m3S2gF2Bs03X4i29/NyMCtOGlGk+VFmu/\n" +
	"1rP3XYE4KJpSq+9/LV1xXFd2FTvuSz18MAvlCz2b5V7aBl88qup1htM/0VXXTy9e\n" +
	"p9tapIDuclcVez1kkdxPSwXh9sejcfNoZrgkPr/skvWp4WPy+rMvskHGB1BcRIG3\n" +
	"xgR0IYIS0/3N6k6mcDaDGjGHMPoKY3sgg8Q/FToTxiMux1p2eGjbTmjKzOirXOj4\n" +
	"Alv82qEjIRCMdnvOkZI35cd7tiO8Z3m209fhpkmvye2IERZxSBPRC84vrFfh0aWK\n" +
	"U/PisgsVD5/suRfWMqtdMHf0Mm+ycpgcTjijqMZF1gc05zfDqfzNH/MCcCdH9R2F\n" +
	"13ig5W8zJU8M1tV04ftElPi0/a6pCDs9UWk+ADIsAScee7P5kW+4WWo3t7sIuj8i\n" +
	"wAGiF+tljMOkzvGnxcuy+okR3EhhQdwOl+XKBgBXrK/hfvLobSQeHKk6+oUJzg4b\n" +
	"wL7gg7ommDqj181eBc1tiTzXv15Jd4cy9s/hvZA0+EfZc6+21urlwEGmEmm0EsAG\n" +
	"ldK1FVOTRlXJrjw0K57bI+7MxhdD06I4ikFCXRTAIxVSRlXegrDyAwUZv7CqH0mr\n" +
	"8jcQV9i1MJFGXV7k3En0lQv2z5AD9aFtkc6UjHpAzB8xEWMO0ZAtBg==\n" +
	"-----END CERTIFICATE-----"

// CSR generated by Go:
// * Random public key
// * CN = not-example.com
// * DNSNames = not-example.com, www.not-example.com
var CSRhex = "308202ae308201960201003027310b300906035504061302" +
	"5553311830160603550403130f6e6f742d6578616d706c65" +
	"2e636f6d30820122300d06092a864886f70d010101050003" +
	"82010f003082010a0282010100a4f507b52ca2766e2cea7b" +
	"aaada9c3e08ea3423d6617ae84df65b6ed7e6c031605851b" +
	"f0a14f3461a9f1882de9808b8e59d639c85eec58dbe653e3" +
	"855e94d81904b7ce6675a1930e0ea6537aa3936fdc9d9780" +
	"bc9596e5ec183811b137f83f28781d619fae8471ff3db1ad" +
	"5a4b5cbf96d127d0f16e3c6ccbb97c48b43a7ddfcc17fdf3" +
	"eac049cc81e4703ba90ce15d3cdfd9d0a3b0ec138f1c06e0" +
	"8212c94e6884480d4b8f16fcf38f1b10d942cfca558b322e" +
	"d8896be3104fb40e6851f3b414929b4f54fae89668ab0cbf" +
	"76b7eb94703b17a73c9189409b088e7d61f39560a413562e" +
	"64f26b650aede2d27bd2bacfc55d6a106243ba6ce07046d4" +
	"fda618881b0203010001a042304006092a864886f70d0109" +
	"0e31333031302f0603551d1104283026820f6e6f742d6578" +
	"616d706c652e636f6d82137777772e6e6f742d6578616d70" +
	"6c652e636f6d300d06092a864886f70d01010b0500038201" +
	"01006e168e521ea37595698ceab29a3815c57b301dcd9c86" +
	"6fdc7cfb966afde87da52c699f43133a6abfbbeb031f1b02" +
	"cb072c8543b73fdffff6ee002ed367fe3b09992ac496c4ef" +
	"1b7487e68c25f66b8d1223a07feebfad8fd7f19727bff7b4" +
	"02bf6bef705c0a48e800e15bafbc622cb62ee446814234a3" +
	"ebf9b8ba3c094d64b64aaa1b2b955f769ce60e9e304f7781" +
	"57814f2f1cb1c4e2ee58bcdc0640dd2f0ff387ddb61ed479" +
	"7ea935e79638a63dd64bd36723f34c1e6725ae57d8ff63f8" +
	"749ac154cfaa55b3d3cccd7d42994c922cbb171a43c7ab68" +
	"5170d833829d28a574fb25ffcf0fd5d3f19becaef2223541" +
	"c2a8e596a80c8cde27bc78e20d7171fe43d8"<|MERGE_RESOLUTION|>--- conflicted
+++ resolved
@@ -214,11 +214,6 @@
 	ra.VA = va
 	ra.CA = &ca
 	ra.PA = pa
-<<<<<<< HEAD
-	ra.MaxKeySize = 4096
-=======
-	ra.AuthzBase = "http://acme.invalid/authz/"
->>>>>>> e885abe7
 	ra.DNSResolver = &mocks.MockDNS{}
 
 	AuthzInitial.RegistrationID = Registration.ID
