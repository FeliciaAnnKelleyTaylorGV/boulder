--- conflicted
+++ resolved
@@ -28,11 +28,8 @@
 	MultiVAFullResults                bool
 	CertCheckerRequiresCorrespondence bool
 	ECDSAForAll                       bool
-<<<<<<< HEAD
+	CheckRenewalExemptionAtWFE        bool
 	InsertAuthzsIndividually          bool
-=======
-	CheckRenewalExemptionAtWFE        bool
->>>>>>> 61ff7f60
 
 	// ServeRenewalInfo exposes the renewalInfo endpoint in the directory and for
 	// GET requests. WARNING: This feature is a draft and highly unstable.
