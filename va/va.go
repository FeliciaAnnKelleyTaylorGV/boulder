--- conflicted
+++ resolved
@@ -468,13 +468,8 @@
 	for _, i := range rand.Perm(remoteVACount) {
 		go func(rva RemoteVA) {
 			res, err := rva.PerformValidation(ctx, req)
-<<<<<<< HEAD
-			out <- &response{rva.Address, res, err}
-		}(va.remoteVAs[i], responses)
-=======
 			responses <- &response{rva.Address, res, err}
 		}(va.remoteVAs[i])
->>>>>>> 8bf13a90
 	}
 
 	required := remoteVACount - va.maxRemoteFailures
@@ -712,11 +707,7 @@
 	if err != nil {
 		logEvent.InternalError = err.Error()
 		prob = detailedError(err)
-<<<<<<< HEAD
-		return bgrpc.ValidationResultToPB(records, filterProblemDetails(prob), "", "")
-=======
 		return bgrpc.ValidationResultToPB(records, filterProblemDetails(prob), va.perspective, va.rir)
->>>>>>> 8bf13a90
 	}
 
 	// Do remote validation. We do this after local validation is complete to
@@ -725,9 +716,5 @@
 	// own validation records, and it's not helpful to present multiple large
 	// errors to the end user.
 	prob = va.performRemoteValidation(ctx, req)
-<<<<<<< HEAD
-	return bgrpc.ValidationResultToPB(records, filterProblemDetails(prob), "", "")
-=======
 	return bgrpc.ValidationResultToPB(records, filterProblemDetails(prob), va.perspective, va.rir)
->>>>>>> 8bf13a90
 }