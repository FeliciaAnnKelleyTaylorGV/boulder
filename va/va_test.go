package va

import (
	"context"
	"crypto/rsa"
	"encoding/base64"
	"encoding/json"
	"errors"
	"fmt"
	"math/big"
	"net"
	"net/http"
	"net/http/httptest"
	"os"
	"regexp"
	"strings"
	"sync"
	"syscall"
	"testing"
	"time"

	"github.com/go-jose/go-jose/v4"
	"github.com/jmhodges/clock"
	"github.com/prometheus/client_golang/prometheus"
	"google.golang.org/grpc"

	"github.com/letsencrypt/boulder/bdns"
	"github.com/letsencrypt/boulder/core"
	corepb "github.com/letsencrypt/boulder/core/proto"
	"github.com/letsencrypt/boulder/features"
	"github.com/letsencrypt/boulder/identifier"
	blog "github.com/letsencrypt/boulder/log"
	"github.com/letsencrypt/boulder/metrics"
	"github.com/letsencrypt/boulder/probs"
	"github.com/letsencrypt/boulder/test"
	vapb "github.com/letsencrypt/boulder/va/proto"
)

var expectedToken = "LoqXcYV8q5ONbJQxbmR7SCTNo3tiAXDfowyjxAjEuX0"
var expectedThumbprint = "9jg46WB3rR_AHD-EBXdN7cBkH1WOu0tA3M9fm21mqTI"
var expectedKeyAuthorization = ka(expectedToken)

func ka(token string) string {
	return token + "." + expectedThumbprint
}

func bigIntFromB64(b64 string) *big.Int {
	bytes, _ := base64.URLEncoding.DecodeString(b64)
	x := big.NewInt(0)
	x.SetBytes(bytes)
	return x
}

func intFromB64(b64 string) int {
	return int(bigIntFromB64(b64).Int64())
}

var n = bigIntFromB64("n4EPtAOCc9AlkeQHPzHStgAbgs7bTZLwUBZdR8_KuKPEHLd4rHVTeT-O-XV2jRojdNhxJWTDvNd7nqQ0VEiZQHz_AJmSCpMaJMRBSFKrKb2wqVwGU_NsYOYL-QtiWN2lbzcEe6XC0dApr5ydQLrHqkHHig3RBordaZ6Aj-oBHqFEHYpPe7Tpe-OfVfHd1E6cS6M1FZcD1NNLYD5lFHpPI9bTwJlsde3uhGqC0ZCuEHg8lhzwOHrtIQbS0FVbb9k3-tVTU4fg_3L_vniUFAKwuCLqKnS2BYwdq_mzSnbLY7h_qixoR7jig3__kRhuaxwUkRz5iaiQkqgc5gHdrNP5zw==")
var e = intFromB64("AQAB")
var d = bigIntFromB64("bWUC9B-EFRIo8kpGfh0ZuyGPvMNKvYWNtB_ikiH9k20eT-O1q_I78eiZkpXxXQ0UTEs2LsNRS-8uJbvQ-A1irkwMSMkK1J3XTGgdrhCku9gRldY7sNA_AKZGh-Q661_42rINLRCe8W-nZ34ui_qOfkLnK9QWDDqpaIsA-bMwWWSDFu2MUBYwkHTMEzLYGqOe04noqeq1hExBTHBOBdkMXiuFhUq1BU6l-DqEiWxqg82sXt2h-LMnT3046AOYJoRioz75tSUQfGCshWTBnP5uDjd18kKhyv07lhfSJdrPdM5Plyl21hsFf4L_mHCuoFau7gdsPfHPxxjVOcOpBrQzwQ==")
var p = bigIntFromB64("uKE2dh-cTf6ERF4k4e_jy78GfPYUIaUyoSSJuBzp3Cubk3OCqs6grT8bR_cu0Dm1MZwWmtdqDyI95HrUeq3MP15vMMON8lHTeZu2lmKvwqW7anV5UzhM1iZ7z4yMkuUwFWoBvyY898EXvRD-hdqRxHlSqAZ192zB3pVFJ0s7pFc=")
var q = bigIntFromB64("uKE2dh-cTf6ERF4k4e_jy78GfPYUIaUyoSSJuBzp3Cubk3OCqs6grT8bR_cu0Dm1MZwWmtdqDyI95HrUeq3MP15vMMON8lHTeZu2lmKvwqW7anV5UzhM1iZ7z4yMkuUwFWoBvyY898EXvRD-hdqRxHlSqAZ192zB3pVFJ0s7pFc=")

var TheKey = rsa.PrivateKey{
	PublicKey: rsa.PublicKey{N: n, E: e},
	D:         d,
	Primes:    []*big.Int{p, q},
}

var accountKey = &jose.JSONWebKey{Key: TheKey.Public()}

// Return an ACME DNS identifier for the given hostname
func dnsi(hostname string) identifier.ACMEIdentifier {
	return identifier.NewDNS(hostname)
}

var ctx context.Context

func TestMain(m *testing.M) {
	var cancel context.CancelFunc
	ctx, cancel = context.WithTimeout(context.Background(), 10*time.Minute)
	ret := m.Run()
	cancel()
	os.Exit(ret)
}

var accountURIPrefixes = []string{"http://boulder.service.consul:4000/acme/reg/"}

func createPerformValidationRequest(domain string, challengeType core.AcmeChallenge) *vapb.PerformValidationRequest {
	return &vapb.PerformValidationRequest{
		DnsName: domain,
		Challenge: &corepb.Challenge{
			Type:              string(challengeType),
			Status:            string(core.StatusPending),
			Token:             expectedToken,
			Validationrecords: nil,
		},
		Authz: &vapb.AuthzMeta{
			Id:    "",
			RegID: 1,
		},
		ExpectedKeyAuthorization: expectedKeyAuthorization,
	}
}

// setup returns an in-memory VA and a mock logger. The default resolver client
// is MockClient{}, but can be overridden.
func setup(srv *httptest.Server, userAgent string, remoteVAs []RemoteVA, mockDNSClientOverride bdns.Client) (*ValidationAuthorityImpl, *blog.Mock) {
	features.Reset()
	fc := clock.NewFake()

	logger := blog.NewMock()

	if userAgent == "" {
		userAgent = "user agent 1.0"
	}

	va, err := NewValidationAuthorityImpl(
		&bdns.MockClient{Log: logger},
		remoteVAs,
		userAgent,
		"letsencrypt.org",
		metrics.NoopRegisterer,
		fc,
		logger,
		accountURIPrefixes,
		PrimaryPerspective,
		"",
	)

	if mockDNSClientOverride != nil {
		va.dnsClient = mockDNSClientOverride
	}

	// Adjusting industry regulated ACME challenge port settings is fine during
	// testing
	if srv != nil {
		port := getPort(srv)
		va.httpPort = port
		va.tlsPort = port
	}

	if err != nil {
		panic(fmt.Sprintf("Failed to create validation authority: %v", err))
	}
	return va, logger
}

<<<<<<< HEAD
func setupRemote(srv *httptest.Server, userAgent string, mockDNSClientOverride bdns.Client) (RemoteClients, *blog.Mock) { //nolint: unparam
	rva, log := setup(srv, 0, userAgent, nil, mockDNSClientOverride)
=======
func setupRemote(srv *httptest.Server, userAgent string, mockDNSClientOverride bdns.Client, perspective, rir string) RemoteClients {
	rva, _ := setup(srv, userAgent, nil, mockDNSClientOverride)
	rva.perspective = perspective
	rva.rir = rir
>>>>>>> a46c388f

	return RemoteClients{VAClient: &inMemVA{*rva}, CAAClient: &inMemVA{*rva}}
}

type multiSrv struct {
	*httptest.Server

	mu         sync.Mutex
	allowedUAs map[string]bool
}

func (s *multiSrv) setAllowedUAs(allowedUAs map[string]bool) {
	s.mu.Lock()
	defer s.mu.Unlock()
	s.allowedUAs = allowedUAs
}

const slowRemoteSleepMillis = 1000

func httpMultiSrv(t *testing.T, token string, allowedUAs map[string]bool) *multiSrv {
	t.Helper()
	m := http.NewServeMux()

	server := httptest.NewUnstartedServer(m)
	ms := &multiSrv{server, sync.Mutex{}, allowedUAs}

	m.HandleFunc("/", func(w http.ResponseWriter, r *http.Request) {
		if r.UserAgent() == "slow remote" {
			time.Sleep(slowRemoteSleepMillis)
		}
		ms.mu.Lock()
		defer ms.mu.Unlock()
		if ms.allowedUAs[r.UserAgent()] {
			ch := core.Challenge{Token: token}
			keyAuthz, _ := ch.ExpectedKeyAuthorization(accountKey)
			fmt.Fprint(w, keyAuthz, "\n\r \t")
		} else {
			fmt.Fprint(w, "???")
		}
	})

	ms.Start()
	return ms
}

// cancelledVA is a mock that always returns context.Canceled for
// PerformValidation calls
type cancelledVA struct{}

func (v cancelledVA) PerformValidation(_ context.Context, _ *vapb.PerformValidationRequest, _ ...grpc.CallOption) (*vapb.ValidationResult, error) {
	return nil, context.Canceled
}

func (v cancelledVA) IsCAAValid(_ context.Context, _ *vapb.IsCAAValidRequest, _ ...grpc.CallOption) (*vapb.IsCAAValidResponse, error) {
	return nil, context.Canceled
}

func (v cancelledVA) DoDCV(_ context.Context, _ *vapb.DCVRequest, _ ...grpc.CallOption) (*vapb.ValidationResult, error) {
	return nil, context.Canceled
}

// brokenRemoteVA is a mock for the VAClient and CAAClient interfaces that always return
// errors.
type brokenRemoteVA struct{}

// errBrokenRemoteVA is the error returned by a brokenRemoteVA's
// PerformValidation and IsSafeDomain functions.
var errBrokenRemoteVA = errors.New("brokenRemoteVA is broken")

// PerformValidation returns errBrokenRemoteVA unconditionally
func (b brokenRemoteVA) PerformValidation(_ context.Context, _ *vapb.PerformValidationRequest, _ ...grpc.CallOption) (*vapb.ValidationResult, error) {
	return nil, errBrokenRemoteVA
}

func (b brokenRemoteVA) IsCAAValid(_ context.Context, _ *vapb.IsCAAValidRequest, _ ...grpc.CallOption) (*vapb.IsCAAValidResponse, error) {
	return nil, errBrokenRemoteVA
}

func (b brokenRemoteVA) DoDCV(_ context.Context, _ *vapb.DCVRequest, _ ...grpc.CallOption) (*vapb.ValidationResult, error) {
	return nil, errBrokenRemoteVA
}

// inMemVA is a wrapper which fulfills the VAClient and CAAClient
// interfaces, but then forwards requests directly to its inner
// ValidationAuthorityImpl rather than over the network. This lets a local
// in-memory mock VA act like a remote VA.
type inMemVA struct {
	rva ValidationAuthorityImpl
}

func (inmem inMemVA) PerformValidation(ctx context.Context, req *vapb.PerformValidationRequest, _ ...grpc.CallOption) (*vapb.ValidationResult, error) {
	return inmem.rva.PerformValidation(ctx, req)
}

func (inmem inMemVA) IsCAAValid(ctx context.Context, req *vapb.IsCAAValidRequest, _ ...grpc.CallOption) (*vapb.IsCAAValidResponse, error) {
	return inmem.rva.IsCAAValid(ctx, req)
}

func (inmem inMemVA) DoDCV(_ context.Context, req *vapb.DCVRequest, _ ...grpc.CallOption) (*vapb.ValidationResult, error) {
	return inmem.rva.DoDCV(ctx, req)
}

func TestValidateMalformedChallenge(t *testing.T) {
	va, _ := setup(nil, "", nil, nil)

	_, err := va.validateChallenge(ctx, dnsi("example.com"), "fake-type-01", expectedToken, expectedKeyAuthorization)

	prob := detailedError(err)
	test.AssertEquals(t, prob.Type, probs.MalformedProblem)
}

func TestPerformValidationInvalid(t *testing.T) {
	va, _ := setup(nil, "", nil, nil)

	req := createPerformValidationRequest("foo.com", core.ChallengeTypeDNS01)
	res, _ := va.PerformValidation(context.Background(), req)
	test.Assert(t, res.Problems != nil, "validation succeeded")
	test.AssertMetricWithLabelsEquals(t, va.metrics.validationLatency, prometheus.Labels{
		"operation":      opChallAndCAA,
		"perspective":    PrimaryPerspective,
		"challenge_type": string(core.ChallengeTypeDNS01),
		"problem_type":   string(probs.UnauthorizedProblem),
		"result":         fail,
	}, 1)
}

func TestInternalErrorLogged(t *testing.T) {
	va, mockLog := setup(nil, "", nil, nil)

	ctx, cancel := context.WithTimeout(context.Background(), 1*time.Millisecond)
	defer cancel()
	req := createPerformValidationRequest("nonexistent.com", core.ChallengeTypeHTTP01)
	_, err := va.PerformValidation(ctx, req)
	test.AssertNotError(t, err, "failed validation should not be an error")
	matchingLogs := mockLog.GetAllMatching(
		`Validation result JSON=.*"InternalError":"127.0.0.1: Get.*nonexistent.com/\.well-known.*: context deadline exceeded`)
	test.AssertEquals(t, len(matchingLogs), 1)
}

func TestPerformValidationValid(t *testing.T) {
	va, mockLog := setup(nil, "", nil, nil)

	// create a challenge with well known token
	req := createPerformValidationRequest("good-dns01.com", core.ChallengeTypeDNS01)
	res, _ := va.PerformValidation(context.Background(), req)
	test.Assert(t, res.Problems == nil, fmt.Sprintf("validation failed: %#v", res.Problems))

	test.AssertMetricWithLabelsEquals(t, va.metrics.validationLatency, prometheus.Labels{
		"operation":      opChallAndCAA,
		"perspective":    PrimaryPerspective,
		"challenge_type": string(core.ChallengeTypeDNS01),
		"problem_type":   "",
		"result":         pass,
	}, 1)
	resultLog := mockLog.GetAllMatching(`Validation result`)
	if len(resultLog) != 1 {
		t.Fatalf("Wrong number of matching lines for 'Validation result'")
	}
	if !strings.Contains(resultLog[0], `"Hostname":"good-dns01.com"`) {
		t.Error("PerformValidation didn't log validation hostname.")
	}
}

// TestPerformValidationWildcard tests that the VA properly strips the `*.`
// prefix from a wildcard name provided to the PerformValidation function.
func TestPerformValidationWildcard(t *testing.T) {
	va, mockLog := setup(nil, "", nil, nil)

	// create a challenge with well known token
	req := createPerformValidationRequest("*.good-dns01.com", core.ChallengeTypeDNS01)
	// perform a validation for a wildcard name
	res, _ := va.PerformValidation(context.Background(), req)
	test.Assert(t, res.Problems == nil, fmt.Sprintf("validation failed: %#v", res.Problems))

	test.AssertMetricWithLabelsEquals(t, va.metrics.validationLatency, prometheus.Labels{
		"operation":      opChallAndCAA,
		"perspective":    PrimaryPerspective,
		"challenge_type": string(core.ChallengeTypeDNS01),
		"problem_type":   "",
		"result":         pass,
	}, 1)
	resultLog := mockLog.GetAllMatching(`Validation result`)
	if len(resultLog) != 1 {
		t.Fatalf("Wrong number of matching lines for 'Validation result'")
	}

	// We expect that the top level Hostname reflect the wildcard name
	if !strings.Contains(resultLog[0], `"Hostname":"*.good-dns01.com"`) {
		t.Errorf("PerformValidation didn't log correct validation hostname.")
	}
	// We expect that the ValidationRecord contain the correct non-wildcard
	// hostname that was validated
	if !strings.Contains(resultLog[0], `"hostname":"good-dns01.com"`) {
		t.Errorf("PerformValidation didn't log correct validation record hostname.")
	}
}

func TestDCVAndCAASequencing(t *testing.T) {
	va, mockLog := setup(nil, "", nil, nil)

	// When validation succeeds, CAA should be checked.
	mockLog.Clear()
	req := createPerformValidationRequest("good-dns01.com", core.ChallengeTypeDNS01)
	res, err := va.PerformValidation(context.Background(), req)
	test.AssertNotError(t, err, "performing validation")
	test.Assert(t, res.Problems == nil, fmt.Sprintf("validation failed: %#v", res.Problems))
	caaLog := mockLog.GetAllMatching(`Checked CAA records for`)
	test.AssertEquals(t, len(caaLog), 1)

	// When validation fails, CAA should be skipped.
	mockLog.Clear()
	req = createPerformValidationRequest("bad-dns01.com", core.ChallengeTypeDNS01)
	res, err = va.PerformValidation(context.Background(), req)
	test.AssertNotError(t, err, "performing validation")
	test.Assert(t, res.Problems != nil, "validation succeeded")
	caaLog = mockLog.GetAllMatching(`Checked CAA records for`)
	test.AssertEquals(t, len(caaLog), 0)
}

func TestMultiVA(t *testing.T) {
	// Create a new challenge to use for the httpSrv
	req := createPerformValidationRequest("localhost", core.ChallengeTypeHTTP01)

	const (
		remoteUA1 = "remote 1"
		remoteUA2 = "remote 2"
		remoteUA3 = "remote 3"
		remoteUA4 = "remote 4"
		localUA   = "local 1"
	)
	allowedUAs := map[string]bool{
		localUA:   true,
		remoteUA1: true,
		remoteUA2: true,
		remoteUA3: true,
		remoteUA4: true,
	}

	// Create an IPv4 test server
	ms := httpMultiSrv(t, expectedToken, allowedUAs)
	defer ms.Close()

<<<<<<< HEAD
	remoteVA1, _ := setupRemote(ms.Server, remoteUA1, nil)
	remoteVA2, _ := setupRemote(ms.Server, remoteUA2, nil)
=======
	remoteVA1 := setupRemote(ms.Server, remoteUA1, nil, "", "")
	remoteVA2 := setupRemote(ms.Server, remoteUA2, nil, "", "")
	remoteVA3 := setupRemote(ms.Server, remoteUA3, nil, "", "")
	remoteVA4 := setupRemote(ms.Server, remoteUA4, nil, "", "")
>>>>>>> a46c388f
	remoteVAs := []RemoteVA{
		{remoteVA1, remoteUA1},
		{remoteVA2, remoteUA2},
		{remoteVA3, remoteUA3},
	}
	brokenVA := RemoteClients{
		VAClient:  brokenRemoteVA{},
		CAAClient: brokenRemoteVA{},
	}
	cancelledVA := RemoteClients{
		VAClient:  cancelledVA{},
		CAAClient: cancelledVA{},
	}

	unauthorized := probs.Unauthorized(fmt.Sprintf(
		`The key authorization file from the server did not match this challenge. Expected %q (got "???")`,
		expectedKeyAuthorization))
	expectedInternalErrLine := fmt.Sprintf(
		`ERR: \[AUDIT\] Remote VA "broken".PerformValidation failed: %s`,
		errBrokenRemoteVA.Error())
	testCases := []struct {
		Name         string
		RemoteVAs    []RemoteVA
		AllowedUAs   map[string]bool
		ExpectedProb *probs.ProblemDetails
		ExpectedLog  string
	}{
		{
			// With local and all remote VAs working there should be no problem.
			Name:       "Local and remote VAs OK",
			RemoteVAs:  remoteVAs,
			AllowedUAs: allowedUAs,
		},
		{
			// If the local VA fails everything should fail
			Name:         "Local VA bad, remote VAs OK",
			RemoteVAs:    remoteVAs,
			AllowedUAs:   map[string]bool{remoteUA1: true, remoteUA2: true},
			ExpectedProb: unauthorized,
		},
		{
			// If one out of two remote VAs fail with an internal err it should succeed
			Name: "Local VA ok, 1/2 remote VA internal err",
			RemoteVAs: []RemoteVA{
				{remoteVA1, remoteUA1},
				{brokenVA, "broken"},
			},
			AllowedUAs: allowedUAs,
		},
		{
			// If one out of three remote VAs fails with an internal err it should succeed
			Name: "Local VA ok, 1/3 remote VA internal err",
			RemoteVAs: []RemoteVA{
				{remoteVA1, remoteUA1},
				{remoteVA2, remoteUA2},
				{brokenVA, "broken"},
			},
			AllowedUAs: allowedUAs,
		},
		{
			// If two out of three remote VAs fail with an internal err it should fail
			Name: "Local VA ok, 2/3 remote VAs internal err",
			RemoteVAs: []RemoteVA{
				{remoteVA1, remoteUA1},
				{brokenVA, "broken"},
				{brokenVA, "broken"},
			},
			AllowedUAs:   allowedUAs,
			ExpectedProb: probs.ServerInternal("During secondary validation: Remote PerformValidation RPC failed"),
			// The real failure cause should be logged
			ExpectedLog: expectedInternalErrLine,
		},
		{
			// If one out of five remote VAs fail with an internal err it should succeed
			Name: "Local VA ok, 1/5 remote VAs internal err",
			RemoteVAs: []RemoteVA{
				{remoteVA1, remoteUA1},
				{remoteVA2, remoteUA2},
				{remoteVA3, remoteUA3},
				{remoteVA4, remoteUA4},
				{brokenVA, "broken"},
			},
			AllowedUAs: allowedUAs,
		},
		{
			// If two out of five remote VAs fail with an internal err it should fail
			Name: "Local VA ok, 2/5 remote VAs internal err",
			RemoteVAs: []RemoteVA{
				{remoteVA1, remoteUA1},
				{remoteVA2, remoteUA2},
				{remoteVA3, remoteUA3},
				{brokenVA, "broken"},
				{brokenVA, "broken"},
			},
			AllowedUAs:   allowedUAs,
			ExpectedProb: probs.ServerInternal("During secondary validation: Remote PerformValidation RPC failed"),
			// The real failure cause should be logged
			ExpectedLog: expectedInternalErrLine,
		},
		{
			// If two out of six remote VAs fail with an internal err it should succeed
			Name: "Local VA ok, 2/6 remote VAs internal err",
			RemoteVAs: []RemoteVA{
				{remoteVA1, remoteUA1},
				{remoteVA2, remoteUA2},
				{remoteVA3, remoteUA3},
				{remoteVA4, remoteUA4},
				{brokenVA, "broken"},
				{brokenVA, "broken"},
			},
			AllowedUAs: allowedUAs,
		},
		{
			// If three out of six remote VAs fail with an internal err it should fail
			Name: "Local VA ok, 4/6 remote VAs internal err",
			RemoteVAs: []RemoteVA{
				{remoteVA1, remoteUA1},
				{remoteVA2, remoteUA2},
				{remoteVA3, remoteUA3},
				{brokenVA, "broken"},
				{brokenVA, "broken"},
				{brokenVA, "broken"},
			},
			AllowedUAs:   allowedUAs,
			ExpectedProb: probs.ServerInternal("During secondary validation: Remote PerformValidation RPC failed"),
			// The real failure cause should be logged
			ExpectedLog: expectedInternalErrLine,
		},
		{
			// With only one working remote VA there should be a validation failure
			Name:       "Local VA and one remote VA OK",
			RemoteVAs:  remoteVAs,
			AllowedUAs: map[string]bool{localUA: true, remoteUA2: true},
			ExpectedProb: probs.Unauthorized(fmt.Sprintf(
				`During secondary validation: The key authorization file from the server did not match this challenge. Expected %q (got "???")`,
				expectedKeyAuthorization)),
		},
		{
			// If one remote VA cancels, it should succeed
			Name: "Local VA and one remote VA OK, one cancelled VA",
			RemoteVAs: []RemoteVA{
				{remoteVA1, remoteUA1},
				{cancelledVA, remoteUA2},
				{remoteVA3, remoteUA3},
			},
			AllowedUAs: allowedUAs,
		},
		{
			// If two remote VA cancels, it should fail
			Name: "Local VA OK, two cancelled remote VAs",
			RemoteVAs: []RemoteVA{
				{remoteVA1, remoteUA1},
				{cancelledVA, remoteUA1},
				{cancelledVA, remoteUA2},
			},
			AllowedUAs:   allowedUAs,
			ExpectedProb: probs.ServerInternal("During secondary validation: Remote PerformValidation RPC canceled"),
		},
		{
			// With the local and remote VAs seeing diff problems, we expect a problem.
			Name:       "Local and remote VA differential, full results, enforce multi VA",
			RemoteVAs:  remoteVAs,
			AllowedUAs: map[string]bool{localUA: true},
			ExpectedProb: probs.Unauthorized(fmt.Sprintf(
				`During secondary validation: The key authorization file from the server did not match this challenge. Expected %q (got "???")`,
				expectedKeyAuthorization)),
		},
	}

	for _, tc := range testCases {
		t.Run(tc.Name, func(t *testing.T) {
			// Configure the test server with the testcase allowed UAs.
			ms.setAllowedUAs(tc.AllowedUAs)

			// Configure a primary VA with testcase remote VAs.
			localVA, mockLog := setup(ms.Server, localUA, tc.RemoteVAs, nil)

			// Perform all validations
			res, _ := localVA.PerformValidation(ctx, req)
			if res.Problems == nil && tc.ExpectedProb != nil {
				t.Errorf("expected prob %v, got nil", tc.ExpectedProb)
			} else if res.Problems != nil && tc.ExpectedProb == nil {
				t.Errorf("expected no prob, got %v", res.Problems)
			} else if res.Problems != nil && tc.ExpectedProb != nil {
				// That result should match expected.
				test.AssertEquals(t, res.Problems.ProblemType, string(tc.ExpectedProb.Type))
				test.AssertEquals(t, res.Problems.Detail, tc.ExpectedProb.Detail)
			}

			if tc.ExpectedLog != "" {
				lines := mockLog.GetAllMatching(tc.ExpectedLog)
				if len(lines) == 0 {
					t.Fatalf("Got log %v; expected %q", mockLog.GetAll(), tc.ExpectedLog)
				}
			}
		})
	}
}

func TestMultiVAEarlyReturn(t *testing.T) {
	const passUA = "pass"
	const failUA = "fail"
	// httpMultiSrv handles this specially by being slow
	const slowRemoteUA = "slow remote"
	allowedUAs := map[string]bool{
		passUA: true,
	}

	ms := httpMultiSrv(t, expectedToken, allowedUAs)
	defer ms.Close()

<<<<<<< HEAD
	remoteVA1, _ := setupRemote(ms.Server, remoteUA1, nil)
	remoteVA2, _ := setupRemote(ms.Server, remoteUA2, nil)
=======
	makeRemotes := func(userAgent ...string) []RemoteVA {
		var rvas []RemoteVA
		for i, ua := range userAgent {
			clients := setupRemote(ms.Server, ua, nil, "", "")
			rva := RemoteVA{clients, fmt.Sprintf("remote VA %d hostname", i)}
			rvas = append(rvas, rva)
		}
		return rvas
	}
>>>>>>> a46c388f

	testCases := []struct {
		remoteUserAgents []string
	}{
		{remoteUserAgents: []string{slowRemoteUA, passUA, failUA}},
		{remoteUserAgents: []string{slowRemoteUA, slowRemoteUA, passUA, passUA, failUA}},
		{remoteUserAgents: []string{slowRemoteUA, slowRemoteUA, passUA, passUA, failUA, failUA}},
	}

	for i, tc := range testCases {
		t.Run(fmt.Sprintf("case %d", i), func(t *testing.T) {
			rvas := makeRemotes(tc.remoteUserAgents...)
			localVA, _ := setup(ms.Server, pass, rvas, nil)

<<<<<<< HEAD
	// Perform all validations
	start := time.Now()
	req := createPerformValidationRequest("localhost", core.ChallengeTypeHTTP01)
	res, _ := localVA.PerformValidation(ctx, req)
=======
			// Perform all validations
			start := time.Now()
			req := createValidationRequest("localhost", core.ChallengeTypeHTTP01)
			res, _ := localVA.PerformValidation(ctx, req)
>>>>>>> a46c388f

			// It should always fail
			if res.Problems == nil {
				t.Error("expected prob from PerformValidation, got nil")
			}

			elapsed := time.Since(start).Round(time.Millisecond).Milliseconds()

			// The slow UA should sleep for `slowRemoteSleepMillis`. But the first remote
			// VA should fail quickly and the early-return code should cause the overall
			// overall validation to return a prob quickly (i.e. in less than half of
			// `slowRemoteSleepMillis`).
			if elapsed > slowRemoteSleepMillis/2 {
				t.Errorf(
					"Expected an early return from PerformValidation in < %d ms, took %d ms",
					slowRemoteSleepMillis/2, elapsed)
			}
		})
	}
}

func TestMultiVAPolicy(t *testing.T) {
	const (
		remoteUA1 = "remote 1"
		remoteUA2 = "remote 2"
		localUA   = "local 1"
	)
	// Forbid both remote UAs to ensure that multi-va fails
	allowedUAs := map[string]bool{
		localUA:   true,
		remoteUA1: false,
		remoteUA2: false,
	}

	ms := httpMultiSrv(t, expectedToken, allowedUAs)
	defer ms.Close()

<<<<<<< HEAD
	remoteVA1, _ := setupRemote(ms.Server, remoteUA1, nil)
	remoteVA2, _ := setupRemote(ms.Server, remoteUA2, nil)
=======
	remoteVA1 := setupRemote(ms.Server, remoteUA1, nil, "", "")
	remoteVA2 := setupRemote(ms.Server, remoteUA2, nil, "", "")
>>>>>>> a46c388f

	remoteVAs := []RemoteVA{
		{remoteVA1, remoteUA1},
		{remoteVA2, remoteUA2},
	}

	// Create a local test VA with the two remote VAs
	localVA, _ := setup(ms.Server, localUA, remoteVAs, nil)

	// Perform validation for a domain not in the disabledDomains list
	req := createPerformValidationRequest("letsencrypt.org", core.ChallengeTypeHTTP01)
	res, _ := localVA.PerformValidation(ctx, req)
	// It should fail
	if res.Problems == nil {
		t.Error("expected prob from PerformValidation, got nil")
	}
}

func TestMultiVALogging(t *testing.T) {
	const (
		rva1UA  = "remote 1"
		rva2UA  = "remote 2"
		localUA = "local 1"
	)

	ms := httpMultiSrv(t, expectedToken, map[string]bool{localUA: true, rva1UA: true, rva2UA: true})
	defer ms.Close()

<<<<<<< HEAD
	rva1, _ := setupRemote(ms.Server, rva1UA, nil)
	rva2, _ := setupRemote(ms.Server, rva2UA, nil)
=======
	rva1 := setupRemote(ms.Server, rva1UA, nil, "dev-arin", "ARIN")
	rva2 := setupRemote(ms.Server, rva2UA, nil, "dev-ripe", "RIPE")
>>>>>>> a46c388f

	remoteVAs := []RemoteVA{
		{rva1, rva1UA},
		{rva2, rva2UA},
	}
<<<<<<< HEAD
	va, _ := setup(ms.Server, 0, localUA, remoteVAs, nil)
	req := createPerformValidationRequest("letsencrypt.org", core.ChallengeTypeHTTP01)
=======
	va, _ := setup(ms.Server, localUA, remoteVAs, nil)
	req := createValidationRequest("letsencrypt.org", core.ChallengeTypeHTTP01)
>>>>>>> a46c388f
	res, err := va.PerformValidation(ctx, req)
	test.Assert(t, res.Problems == nil, fmt.Sprintf("validation failed with: %#v", res.Problems))
	test.AssertNotError(t, err, "performing validation")
}

func TestDetailedError(t *testing.T) {
	cases := []struct {
		err      error
		ip       net.IP
		expected string
	}{
		{
			err: ipError{
				ip: net.ParseIP("192.168.1.1"),
				err: &net.OpError{
					Op:  "dial",
					Net: "tcp",
					Err: &os.SyscallError{
						Syscall: "getsockopt",
						Err:     syscall.ECONNREFUSED,
					},
				},
			},
			expected: "192.168.1.1: Connection refused",
		},
		{
			err: &net.OpError{
				Op:  "dial",
				Net: "tcp",
				Err: &os.SyscallError{
					Syscall: "getsockopt",
					Err:     syscall.ECONNREFUSED,
				},
			},
			expected: "Connection refused",
		},
		{
			err: &net.OpError{
				Op:  "dial",
				Net: "tcp",
				Err: &os.SyscallError{
					Syscall: "getsockopt",
					Err:     syscall.ECONNRESET,
				},
			},
			ip:       nil,
			expected: "Connection reset by peer",
		},
	}
	for _, tc := range cases {
		actual := detailedError(tc.err).Detail
		if actual != tc.expected {
			t.Errorf("Wrong detail for %v. Got %q, expected %q", tc.err, actual, tc.expected)
		}
	}
}

func TestLogRemoteDifferentials(t *testing.T) {
	// Create some remote VAs
<<<<<<< HEAD
	remoteVA1, _ := setupRemote(nil, "remote 1", nil)
	remoteVA2, _ := setupRemote(nil, "remote 2", nil)
	remoteVA3, _ := setupRemote(nil, "remote 3", nil)
=======
	remoteVA1 := setupRemote(nil, "remote 1", nil, "", "")
	remoteVA2 := setupRemote(nil, "remote 2", nil, "", "")
	remoteVA3 := setupRemote(nil, "remote 3", nil, "", "")
	// The VA will allow a max of 1 remote failure based on MPIC.
>>>>>>> a46c388f
	remoteVAs := []RemoteVA{
		{remoteVA1, "remote 1"},
		{remoteVA2, "remote 2"},
		{remoteVA3, "remote 3"},
	}

	localVA, mockLog := setup(nil, "local 1", remoteVAs, nil)

	egProbA := probs.DNS("root DNS servers closed at 4:30pm")
	egProbB := probs.OrderNotReady("please take a number")

	testCases := []struct {
		name        string
		remoteProbs []*remoteVAResult
		expectedLog string
	}{
		{
			name: "all results equal (nil)",
			remoteProbs: []*remoteVAResult{
				{Problem: nil, VAHostname: "remoteA"},
				{Problem: nil, VAHostname: "remoteB"},
				{Problem: nil, VAHostname: "remoteC"},
			},
		},
		{
			name: "all results equal (not nil)",
			remoteProbs: []*remoteVAResult{
				{Problem: egProbA, VAHostname: "remoteA"},
				{Problem: egProbA, VAHostname: "remoteB"},
				{Problem: egProbA, VAHostname: "remoteC"},
			},
			expectedLog: `INFO: remoteVADifferentials JSON={"Domain":"example.com","AccountID":1999,"ChallengeType":"blorpus-01","RemoteSuccesses":0,"RemoteFailures":[{"VAHostname":"remoteA","Problem":{"type":"dns","detail":"root DNS servers closed at 4:30pm","status":400}},{"VAHostname":"remoteB","Problem":{"type":"dns","detail":"root DNS servers closed at 4:30pm","status":400}},{"VAHostname":"remoteC","Problem":{"type":"dns","detail":"root DNS servers closed at 4:30pm","status":400}}]}`,
		},
		{
			name: "differing results, some non-nil",
			remoteProbs: []*remoteVAResult{
				{Problem: nil, VAHostname: "remoteA"},
				{Problem: egProbB, VAHostname: "remoteB"},
				{Problem: nil, VAHostname: "remoteC"},
			},
			expectedLog: `INFO: remoteVADifferentials JSON={"Domain":"example.com","AccountID":1999,"ChallengeType":"blorpus-01","RemoteSuccesses":2,"RemoteFailures":[{"VAHostname":"remoteB","Problem":{"type":"orderNotReady","detail":"please take a number","status":403}}]}`,
		},
	}

	for _, tc := range testCases {
		t.Run(tc.name, func(t *testing.T) {
			mockLog.Clear()

			localVA.logRemoteResults(
				"example.com", 1999, "blorpus-01", tc.remoteProbs)

			lines := mockLog.GetAllMatching("remoteVADifferentials JSON=.*")
			if tc.expectedLog != "" {
				test.AssertEquals(t, len(lines), 1)
				test.AssertEquals(t, lines[0], tc.expectedLog)
			} else {
				test.AssertEquals(t, len(lines), 0)
			}
		})
	}
}

// setup returns an in-memory VA and a mock logger. The default resolver client
// is MockClient{}, but can be overridden.
func setupVA(srv *httptest.Server, ua string, rvas []RemoteVA, mockDNSClient bdns.Client) (*ValidationAuthorityImpl, *blog.Mock) {
	features.Reset()
	fc := clock.NewFake()

	mockLog := blog.NewMock()
	if ua == "" {
		ua = "user agent 1.0"
	}

	va, err := NewValidationAuthorityImpl(
		&bdns.MockClient{Log: mockLog},
		nil,
		0,
		ua,
		"letsencrypt.org",
		metrics.NoopRegisterer,
		fc,
		mockLog,
		accountURIPrefixes,
		PrimaryPerspective,
		"ARIN",
	)

	if mockDNSClient != nil {
		va.dnsClient = mockDNSClient
	}

	// Adjusting industry regulated ACME challenge port settings is fine during
	// testing
	if srv != nil {
		port := getPort(srv)
		va.httpPort = port
		va.tlsPort = port
	}

	if err != nil {
		panic(fmt.Sprintf("Failed to create validation authority: %v", err))
	}
	if rvas != nil {
		va.remoteVAs = rvas
	}
	return va, mockLog
}

type rvaConf struct {
	// rir is the Regional Internet Registry for the remote VA.
	rir string

	// ua if set to pass, the remote VA will always pass validation. If set to
	// fail, the remote VA will always fail validation with probs.Unauthorized.
	// This is set to pass by default.
	ua string
}

// setupRVAs returns a slice of RemoteVA instances for testing. confs is a slice
// of rir and user agent configurations for each RVA. mockDNSClient is optional,
// it allows the DNS client to be overridden. srv is optional, it allows for a
// test server to be specified.
func setupRVAs(confs []rvaConf, mockDNSClient bdns.Client, srv *httptest.Server) []RemoteVA { //nolint: unparam
	remoteVAs := make([]RemoteVA, 0, len(confs))
	for i, c := range confs {
		ua := "user agent 1.0"
		if c.ua != "" {
			ua = c.ua
		}

		// Configure the remote VA.
		rva, _ := setupVA(srv, ua, nil, mockDNSClient)
		rva.perspective = fmt.Sprintf("dc-%d-%s", i, c.rir)
		rva.rir = c.rir

		// Initialize the remote VA.
		remoteVAs = append(remoteVAs, RemoteVA{
			Address: fmt.Sprintf("dc-%d-%s", i, c.rir),
			RemoteClients: RemoteClients{
				VAClient:  &inMemVA{*rva},
				CAAClient: &inMemVA{*rva},
			},
		})
	}
	return remoteVAs
}

func createDoDCVRequest(domain string, challengeType core.AcmeChallenge) *vapb.DCVRequest {
	return &vapb.DCVRequest{
		Identifier: &corepb.Identifier{
			Type:  string(identifier.TypeDNS),
			Value: domain,
		},
		Challenge: &corepb.Challenge{
			Type:   string(challengeType),
			Status: string(core.StatusPending),
			Token:  expectedToken,
		},
		RegID:                    1,
		AuthzID:                  "1",
		ExpectedKeyAuthorization: expectedKeyAuthorization,
	}
}

func TestDoDCVInvalid(t *testing.T) {
	rvas := setupRVAs([]rvaConf{{rir: "ARIN"}, {rir: "RIPE"}, {rir: "APNIC"}}, nil, nil)
	va, mockLog := setupVA(nil, "", rvas, nil)

	req := createDoDCVRequest("foo.com", core.ChallengeTypeDNS01)

	res, err := va.DoDCV(context.Background(), req)
	test.AssertNotError(t, err, "DoDCV failed, expected success")
	test.Assert(t, res.Problems != nil, "validation succeeded, expected failure")
	resultLog := mockLog.GetAllMatching(`Challenge validation result`)
	test.AssertNotNil(t, resultLog, "DoDCV didn't log validation result.")
	test.AssertContains(t, resultLog[0], `"Identifier":"foo.com"`)
	test.AssertMetricWithLabelsEquals(t, va.metrics.validationLatency, prometheus.Labels{
		"operation":      "challenge",
		"perspective":    "primary",
		"challenge_type": string(core.ChallengeTypeDNS01),
		"problem_type":   string(probs.UnauthorizedProblem),
		"result":         fail,
	}, 1)
}

func TestDoDCVInternalErrorLogged(t *testing.T) {
	rvas := setupRVAs([]rvaConf{{rir: "ARIN"}, {rir: "RIPE"}, {rir: "APNIC"}}, nil, nil)
	va, mockLog := setupVA(nil, "", rvas, nil)

	ctx, cancel := context.WithTimeout(context.Background(), 1*time.Millisecond)
	defer cancel()

	req := createDoDCVRequest("nonexistent.com", core.ChallengeTypeHTTP01)

	_, err := va.DoDCV(ctx, req)
	test.AssertNotError(t, err, "Failed validation should be a prob but not an error")
	resultLog := mockLog.GetAllMatching(
		`Challenge validation result JSON=.*"InternalError":"127.0.0.1: Get.*nonexistent.com/\.well-known.*: context deadline exceeded`)
	test.AssertEquals(t, len(resultLog), 1)
	test.AssertMetricWithLabelsEquals(t, va.metrics.validationLatency, prometheus.Labels{
		"operation":      challenge,
		"perspective":    PrimaryPerspective,
		"challenge_type": string(core.ChallengeTypeHTTP01),
		"problem_type":   string(probs.ConnectionProblem),
		"result":         fail,
	}, 1)
}

func TestDoDCVValid(t *testing.T) {
	rvas := setupRVAs([]rvaConf{{rir: "ARIN"}, {rir: "RIPE"}, {rir: "APNIC"}}, nil, nil)
	va, mockLog := setupVA(nil, "", rvas, nil)

	req := createDoDCVRequest("good-dns01.com", core.ChallengeTypeDNS01)

	res, err := va.DoDCV(context.Background(), req)
	test.AssertNotError(t, err, "validating challenge resulted in unexpected error")
	test.Assert(t, res.Problems == nil, fmt.Sprintf("validation failed: %#v", res.Problems))
	resultLog := mockLog.GetAllMatching(`Challenge validation result`)
	test.AssertNotNil(t, resultLog, "DoDCV didn't log validation result.")
	test.AssertContains(t, resultLog[0], `"Identifier":"good-dns01.com"`)
	test.AssertMetricWithLabelsEquals(t, va.metrics.validationLatency, prometheus.Labels{
		"operation":      challenge,
		"perspective":    PrimaryPerspective,
		"challenge_type": string(core.ChallengeTypeDNS01),
		"problem_type":   "",
		"result":         pass,
	}, 1)
}

// TestDoDCVWildcard tests that the VA properly strips the `*.` prefix from a
// wildcard name provided to the DoDCV function.
func TestDoDCVWildcard(t *testing.T) {
	rvas := setupRVAs([]rvaConf{{rir: "ARIN"}, {rir: "RIPE"}, {rir: "APNIC"}}, nil, nil)
	va, mockLog := setupVA(nil, "", rvas, nil)

	req := createDoDCVRequest("*.good-dns01.com", core.ChallengeTypeDNS01)

	res, _ := va.DoDCV(context.Background(), req)
	test.Assert(t, res.Problems == nil, fmt.Sprintf("validation failed: %#v", res.Problems))
	resultLog := mockLog.GetAllMatching(`Challenge validation result`)
	test.AssertNotNil(t, resultLog, "DoDCV didn't log validation result.")

	// The top level Identifier will reflect the wildcard name.
	test.AssertContains(t, resultLog[0], `"Identifier":"*.good-dns01.com"`)

	// The ValidationRecord will contain the non-wildcard name.
	test.AssertContains(t, resultLog[0], `"hostname":"good-dns01.com"`)
	test.AssertMetricWithLabelsEquals(t, va.metrics.validationLatency, prometheus.Labels{
		"operation":      challenge,
		"perspective":    PrimaryPerspective,
		"challenge_type": string(core.ChallengeTypeDNS01),
		"problem_type":   "",
		"result":         pass,
	}, 1)
}

func TestDoDCVValidWithBrokenRVA(t *testing.T) {
	rvas := setupRVAs([]rvaConf{{rir: "ARIN"}, {rir: "RIPE"}}, nil, nil)
	brokenRVA := RemoteClients{VAClient: brokenRemoteVA{}, CAAClient: brokenRemoteVA{}}
	rvas = append(rvas, RemoteVA{brokenRVA, "broken"})
	va, _ := setupVA(nil, "", rvas, nil)

	req := createDoDCVRequest("good-dns01.com", core.ChallengeTypeDNS01)

	res, err := va.DoDCV(context.Background(), req)
	test.AssertNotError(t, err, "validating challenge resulted in unexpected error")
	test.Assert(t, res.Problems == nil, fmt.Sprintf("validation failed: %#v", res.Problems))
}

func TestDoDCVValidWithCancelledRVA(t *testing.T) {
	rvas := setupRVAs([]rvaConf{{rir: "ARIN"}, {rir: "RIPE"}}, nil, nil)
	cancelledRVA := RemoteClients{VAClient: cancelledVA{}, CAAClient: cancelledVA{}}
	rvas = append(rvas, RemoteVA{cancelledRVA, "cancelled"})
	va, _ := setupVA(nil, "", rvas, nil)

	req := createDoDCVRequest("good-dns01.com", core.ChallengeTypeDNS01)

	res, err := va.DoDCV(context.Background(), req)
	test.AssertNotError(t, err, "validating challenge resulted in unexpected error")
	test.Assert(t, res.Problems == nil, fmt.Sprintf("validation failed: %#v", res.Problems))
}

func TestDoDCVFailsWithTooManyBrokenRVAs(t *testing.T) {
	rvas := setupRVAs([]rvaConf{{rir: "ARIN"}}, nil, nil)
	brokenRVA := RemoteClients{VAClient: brokenRemoteVA{}, CAAClient: brokenRemoteVA{}}
	rvas = append(rvas, RemoteVA{brokenRVA, "broken"}, RemoteVA{brokenRVA, "broken"})
	va, _ := setupVA(nil, "", rvas, nil)

	req := createDoDCVRequest("good-dns01.com", core.ChallengeTypeDNS01)

	res, err := va.DoDCV(context.Background(), req)
	test.AssertNotError(t, err, "Failed validation should be a prob but not an error")
	test.AssertContains(t, res.Problems.Detail, "During secondary domain validation: Secondary domain validation RPC failed")
	test.AssertMetricWithLabelsEquals(t, va.metrics.validationLatency, prometheus.Labels{
		"operation":      challenge,
		"perspective":    PrimaryPerspective,
		"challenge_type": string(core.ChallengeTypeDNS01),
		"problem_type":   string(probs.ServerInternalProblem),
		"result":         fail,
	}, 1)
}

func TestDoDCVFailsWithTooManyCanceledRVAs(t *testing.T) {
	rvas := setupRVAs([]rvaConf{{rir: "ARIN"}}, nil, nil)
	canceledRVA := RemoteClients{VAClient: cancelledVA{}, CAAClient: cancelledVA{}}
	rvas = append(rvas, RemoteVA{canceledRVA, "cancelled"}, RemoteVA{canceledRVA, "cancelled"})
	va, _ := setupVA(nil, "", rvas, nil)

	req := createDoDCVRequest("good-dns01.com", core.ChallengeTypeDNS01)

	res, err := va.DoDCV(context.Background(), req)
	test.AssertNotError(t, err, "Failed validation should be a prob but not an error")
	test.AssertContains(t, res.Problems.Detail, "During secondary domain validation: Secondary domain validation RPC canceled")
	test.AssertMetricWithLabelsEquals(t, va.metrics.validationLatency, prometheus.Labels{
		"operation":      challenge,
		"perspective":    PrimaryPerspective,
		"challenge_type": string(core.ChallengeTypeDNS01),
		"problem_type":   string(probs.ServerInternalProblem),
		"result":         fail,
	}, 1)
}

// parseMPICSummary extracts ... from "MPICSummary":{ ... } in a
// DoDCV log and returns it as an mpicSummary struct.
func parseMPICSummary(t *testing.T, log []string) mpicSummary {
	re := regexp.MustCompile(`"MPICSummary":\{.*\}`)

	var summary mpicSummary
	for _, line := range log {
		match := re.FindString(line)
		if match != "" {
			jsonStr := strings.TrimSuffix(match[len(`"MPICSummary":`):], "}")
			if err := json.Unmarshal([]byte(jsonStr), &summary); err != nil {
				t.Fatalf("Failed to parse MPICSummary: %v", err)
			}
			return summary
		}
	}

	t.Fatal("MPICSummary JSON not found in log")
	return summary
}

func TestDoDCVMPIC(t *testing.T) {
	req := createDoDCVRequest("localhost", core.ChallengeTypeHTTP01)

	// srv is used for the Primary VA and the Remote VAs. The srv.Server
	// produced will be used to mock the challenge recipient. When a VA (primary
	// or remote) with a user-agent (UA) of "pass" attempt to validate a
	// challenge, it will succeed. When a VA with a UA of "fail" attempts to
	// validate a challenge it will fail with probs.Unauthorized. By controlling
	// which VA or Remote VA(s) are configured with which UA, we can control the
	// conditions of each case.
	srv := httpMultiSrv(t, expectedToken, map[string]bool{pass: true, fail: false})
	defer srv.Close()

	testCases := []struct {
		name               string
		primaryUA          string
		rvas               []rvaConf
		expectedProbType   probs.ProblemType
		expectLogContains  string
		expectQuorumResult string
		expectPassedRIRs   []string
	}{
		{
			// If the primary and all remote VAs pass, the validation will succeed.
			name:               "VA: pass, remote1(ARIN): pass, remote2(RIPE): pass, remote3(APNIC): pass",
			primaryUA:          pass,
			rvas:               []rvaConf{{"ARIN", pass}, {"RIPE", pass}, {"APNIC", pass}},
			expectedProbType:   "",
			expectLogContains:  `"Challenge":{"type":"http-01","status":"valid"`,
			expectQuorumResult: "3/3",
			expectPassedRIRs:   []string{"APNIC", "ARIN", "RIPE"},
		},
		{
			// If the primary passes and just one remote VA fails, the
			// validation will succeed.
			name:               "VA: pass, rva1(ARIN): pass, rva2(RIPE): pass, rva3(APNIC): fail",
			primaryUA:          pass,
			rvas:               []rvaConf{{"ARIN", pass}, {"RIPE", pass}, {"APNIC", fail}},
			expectedProbType:   "",
			expectLogContains:  `"Challenge":{"type":"http-01","status":"valid"`,
			expectQuorumResult: "2/3",
			expectPassedRIRs:   []string{"ARIN", "RIPE"},
		},
		{
			// If the primary passes and two remote VAs fail, the validation
			// will fail.
			name:               "VA: pass, rva1(ARIN): pass, rva2(RIPE): fail, rva3(APNIC): fail",
			primaryUA:          pass,
			rvas:               []rvaConf{{"ARIN", pass}, {"RIPE", fail}, {"APNIC", fail}},
			expectedProbType:   probs.UnauthorizedProblem,
			expectLogContains:  "During secondary domain validation: The key authorization file from the server did not match this challenge.",
			expectQuorumResult: "1/3",
			expectPassedRIRs:   []string{"ARIN"},
		},
		{
			// If the primary fails, the remote VAs will not be queried, and the
			// validation will fail.
			name:               "VA: fail, rva1(ARIN): pass, rva2(RIPE): pass, rva3(APNIC): pass",
			primaryUA:          fail,
			rvas:               []rvaConf{{"ARIN", pass}, {"RIPE", pass}, {"APNIC", pass}},
			expectedProbType:   probs.UnauthorizedProblem,
			expectLogContains:  "The key authorization file from the server did not match this challenge.",
			expectQuorumResult: "",
			expectPassedRIRs:   nil,
		},
		{
			// If the primary passes and all of the passing RVAs are from the
			// same RIR, the validation will fail and the error message will
			// indicate the problem.
			name:               "VA: pass, rva1(ARIN): pass, rva2(ARIN): pass, rva3(APNIC): fail",
			primaryUA:          pass,
			rvas:               []rvaConf{{"ARIN", pass}, {"ARIN", pass}, {"APNIC", fail}},
			expectedProbType:   probs.UnauthorizedProblem,
			expectLogContains:  "During secondary domain validation: The key authorization file from the server did not match this challenge.",
			expectQuorumResult: "2/3",
			expectPassedRIRs:   []string{"ARIN"},
		},
		{
			// If the primary passes and is configured with 6+ remote VAs, then
			// the validation can succeed with up to 2 remote VA failures and
			// successes from at least 2 distinct RIRs.
			name:      "VA: pass, rva1(ARIN): pass, rva2(APNIC): pass, rva3(ARIN): pass, rva4(ARIN): pass, rva5(ARIN): pass, rva6(ARIN): pass, rva7(ARIN): fail, rva8(ARIN): fail",
			primaryUA: pass,
			rvas: []rvaConf{
				{"ARIN", pass}, {"APNIC", pass}, {"ARIN", pass}, {"ARIN", pass}, {"ARIN", fail}, {"ARIN", fail},
			},
			expectedProbType:   "",
			expectLogContains:  `"Challenge":{"type":"http-01","status":"valid"`,
			expectQuorumResult: "4/6",
			expectPassedRIRs:   []string{"APNIC", "ARIN"},
		},
		{
			// If the primary passes and is configured with 6+ remote VAs which
			// return 3 or more failures, the validation will fail.
			name:      "VA: pass, rva1(ARIN): pass, rva2(APNIC): pass, rva3(ARIN): pass, rva4(ARIN): pass, rva5(ARIN): pass, rva6(ARIN): fail, rva7(ARIN): fail, rva8(ARIN): fail",
			primaryUA: pass,
			rvas: []rvaConf{
				{"ARIN", pass}, {"APNIC", pass}, {"ARIN", pass}, {"ARIN", pass},
				{"ARIN", pass}, {"ARIN", fail}, {"ARIN", fail}, {"ARIN", fail},
			},
			expectedProbType:   probs.UnauthorizedProblem,
			expectLogContains:  "During secondary domain validation: The key authorization file from the server did not match this challenge.",
			expectQuorumResult: "5/8",
			expectPassedRIRs:   []string{"APNIC", "ARIN"},
		},
		{
			// If the primary passes and is configured with 6+ remote VAs, then
			// the validation can succeed with up to 2 remote VA failures unless
			// one of the failed RVAs was the only one from a distinct RIR.
			name:      "VA: pass, rva1(ARIN): pass, rva2(APNIC): fail, rva3(ARIN): pass, rva4(ARIN): pass, rva5(ARIN): pass, rva6(ARIN): pass, rva7(ARIN): pass, rva8(ARIN): fail",
			primaryUA: pass,
			rvas: []rvaConf{
				{"ARIN", pass}, {"APNIC", fail}, {"ARIN", pass}, {"ARIN", pass},
				{"ARIN", pass}, {"ARIN", pass}, {"ARIN", pass}, {"ARIN", fail},
			},
			expectedProbType:   probs.UnauthorizedProblem,
			expectLogContains:  "During secondary domain validation: The key authorization file from the server did not match this challenge.",
			expectQuorumResult: "6/8",
			expectPassedRIRs:   []string{"ARIN"},
		},
	}

	for _, tc := range testCases {
		t.Run(tc.name, func(t *testing.T) {
			rvas := setupRVAs(tc.rvas, nil, srv.Server)
			primaryVA, mockLog := setupVA(srv.Server, tc.primaryUA, rvas, nil)

			res, err := primaryVA.DoDCV(ctx, req)
			test.AssertNotError(t, err, "These cases should only produce a probs, not errors")

			if tc.expectedProbType == "" {
				// We expect validation to succeed.
				test.Assert(t, res.Problems == nil, fmt.Sprintf("Unexpected challenge validation failure: %#v", res.Problems))
			} else {
				// We expect validation to fail.
				test.AssertNotNil(t, res.Problems, "Expected validation failure but got success")
				test.AssertEquals(t, string(tc.expectedProbType), res.Problems.ProblemType)
			}
			if tc.expectLogContains != "" {
				test.AssertNotError(t, mockLog.ExpectMatch(tc.expectLogContains), "Expected log line not found")
			}
			got := parseMPICSummary(t, mockLog.GetAll())
			test.AssertDeepEquals(t, tc.expectQuorumResult, got.QuorumResult)
			if tc.expectPassedRIRs != nil {
				test.AssertDeepEquals(t, tc.expectPassedRIRs, got.RIRs)
			}
		})
	}
}<|MERGE_RESOLUTION|>--- conflicted
+++ resolved
@@ -146,15 +146,10 @@
 	return va, logger
 }
 
-<<<<<<< HEAD
-func setupRemote(srv *httptest.Server, userAgent string, mockDNSClientOverride bdns.Client) (RemoteClients, *blog.Mock) { //nolint: unparam
-	rva, log := setup(srv, 0, userAgent, nil, mockDNSClientOverride)
-=======
 func setupRemote(srv *httptest.Server, userAgent string, mockDNSClientOverride bdns.Client, perspective, rir string) RemoteClients {
 	rva, _ := setup(srv, userAgent, nil, mockDNSClientOverride)
 	rva.perspective = perspective
 	rva.rir = rir
->>>>>>> a46c388f
 
 	return RemoteClients{VAClient: &inMemVA{*rva}, CAAClient: &inMemVA{*rva}}
 }
@@ -397,15 +392,10 @@
 	ms := httpMultiSrv(t, expectedToken, allowedUAs)
 	defer ms.Close()
 
-<<<<<<< HEAD
-	remoteVA1, _ := setupRemote(ms.Server, remoteUA1, nil)
-	remoteVA2, _ := setupRemote(ms.Server, remoteUA2, nil)
-=======
 	remoteVA1 := setupRemote(ms.Server, remoteUA1, nil, "", "")
 	remoteVA2 := setupRemote(ms.Server, remoteUA2, nil, "", "")
 	remoteVA3 := setupRemote(ms.Server, remoteUA3, nil, "", "")
 	remoteVA4 := setupRemote(ms.Server, remoteUA4, nil, "", "")
->>>>>>> a46c388f
 	remoteVAs := []RemoteVA{
 		{remoteVA1, remoteUA1},
 		{remoteVA2, remoteUA2},
@@ -617,10 +607,6 @@
 	ms := httpMultiSrv(t, expectedToken, allowedUAs)
 	defer ms.Close()
 
-<<<<<<< HEAD
-	remoteVA1, _ := setupRemote(ms.Server, remoteUA1, nil)
-	remoteVA2, _ := setupRemote(ms.Server, remoteUA2, nil)
-=======
 	makeRemotes := func(userAgent ...string) []RemoteVA {
 		var rvas []RemoteVA
 		for i, ua := range userAgent {
@@ -630,7 +616,6 @@
 		}
 		return rvas
 	}
->>>>>>> a46c388f
 
 	testCases := []struct {
 		remoteUserAgents []string
@@ -645,17 +630,10 @@
 			rvas := makeRemotes(tc.remoteUserAgents...)
 			localVA, _ := setup(ms.Server, pass, rvas, nil)
 
-<<<<<<< HEAD
-	// Perform all validations
-	start := time.Now()
-	req := createPerformValidationRequest("localhost", core.ChallengeTypeHTTP01)
-	res, _ := localVA.PerformValidation(ctx, req)
-=======
 			// Perform all validations
 			start := time.Now()
-			req := createValidationRequest("localhost", core.ChallengeTypeHTTP01)
+			req := createPerformValidationRequest("localhost", core.ChallengeTypeHTTP01)
 			res, _ := localVA.PerformValidation(ctx, req)
->>>>>>> a46c388f
 
 			// It should always fail
 			if res.Problems == nil {
@@ -693,13 +671,8 @@
 	ms := httpMultiSrv(t, expectedToken, allowedUAs)
 	defer ms.Close()
 
-<<<<<<< HEAD
-	remoteVA1, _ := setupRemote(ms.Server, remoteUA1, nil)
-	remoteVA2, _ := setupRemote(ms.Server, remoteUA2, nil)
-=======
 	remoteVA1 := setupRemote(ms.Server, remoteUA1, nil, "", "")
 	remoteVA2 := setupRemote(ms.Server, remoteUA2, nil, "", "")
->>>>>>> a46c388f
 
 	remoteVAs := []RemoteVA{
 		{remoteVA1, remoteUA1},
@@ -728,25 +701,15 @@
 	ms := httpMultiSrv(t, expectedToken, map[string]bool{localUA: true, rva1UA: true, rva2UA: true})
 	defer ms.Close()
 
-<<<<<<< HEAD
-	rva1, _ := setupRemote(ms.Server, rva1UA, nil)
-	rva2, _ := setupRemote(ms.Server, rva2UA, nil)
-=======
 	rva1 := setupRemote(ms.Server, rva1UA, nil, "dev-arin", "ARIN")
 	rva2 := setupRemote(ms.Server, rva2UA, nil, "dev-ripe", "RIPE")
->>>>>>> a46c388f
 
 	remoteVAs := []RemoteVA{
 		{rva1, rva1UA},
 		{rva2, rva2UA},
 	}
-<<<<<<< HEAD
-	va, _ := setup(ms.Server, 0, localUA, remoteVAs, nil)
+	va, _ := setup(ms.Server, localUA, remoteVAs, nil)
 	req := createPerformValidationRequest("letsencrypt.org", core.ChallengeTypeHTTP01)
-=======
-	va, _ := setup(ms.Server, localUA, remoteVAs, nil)
-	req := createValidationRequest("letsencrypt.org", core.ChallengeTypeHTTP01)
->>>>>>> a46c388f
 	res, err := va.PerformValidation(ctx, req)
 	test.Assert(t, res.Problems == nil, fmt.Sprintf("validation failed with: %#v", res.Problems))
 	test.AssertNotError(t, err, "performing validation")
@@ -806,16 +769,10 @@
 
 func TestLogRemoteDifferentials(t *testing.T) {
 	// Create some remote VAs
-<<<<<<< HEAD
-	remoteVA1, _ := setupRemote(nil, "remote 1", nil)
-	remoteVA2, _ := setupRemote(nil, "remote 2", nil)
-	remoteVA3, _ := setupRemote(nil, "remote 3", nil)
-=======
 	remoteVA1 := setupRemote(nil, "remote 1", nil, "", "")
 	remoteVA2 := setupRemote(nil, "remote 2", nil, "", "")
 	remoteVA3 := setupRemote(nil, "remote 3", nil, "", "")
 	// The VA will allow a max of 1 remote failure based on MPIC.
->>>>>>> a46c388f
 	remoteVAs := []RemoteVA{
 		{remoteVA1, "remote 1"},
 		{remoteVA2, "remote 2"},
@@ -892,7 +849,6 @@
 	va, err := NewValidationAuthorityImpl(
 		&bdns.MockClient{Log: mockLog},
 		nil,
-		0,
 		ua,
 		"letsencrypt.org",
 		metrics.NoopRegisterer,
@@ -993,8 +949,8 @@
 	test.AssertNotNil(t, resultLog, "DoDCV didn't log validation result.")
 	test.AssertContains(t, resultLog[0], `"Identifier":"foo.com"`)
 	test.AssertMetricWithLabelsEquals(t, va.metrics.validationLatency, prometheus.Labels{
-		"operation":      "challenge",
-		"perspective":    "primary",
+		"operation":      opChall,
+		"perspective":    PrimaryPerspective,
 		"challenge_type": string(core.ChallengeTypeDNS01),
 		"problem_type":   string(probs.UnauthorizedProblem),
 		"result":         fail,
@@ -1016,7 +972,7 @@
 		`Challenge validation result JSON=.*"InternalError":"127.0.0.1: Get.*nonexistent.com/\.well-known.*: context deadline exceeded`)
 	test.AssertEquals(t, len(resultLog), 1)
 	test.AssertMetricWithLabelsEquals(t, va.metrics.validationLatency, prometheus.Labels{
-		"operation":      challenge,
+		"operation":      opChall,
 		"perspective":    PrimaryPerspective,
 		"challenge_type": string(core.ChallengeTypeHTTP01),
 		"problem_type":   string(probs.ConnectionProblem),
@@ -1037,7 +993,7 @@
 	test.AssertNotNil(t, resultLog, "DoDCV didn't log validation result.")
 	test.AssertContains(t, resultLog[0], `"Identifier":"good-dns01.com"`)
 	test.AssertMetricWithLabelsEquals(t, va.metrics.validationLatency, prometheus.Labels{
-		"operation":      challenge,
+		"operation":      opChall,
 		"perspective":    PrimaryPerspective,
 		"challenge_type": string(core.ChallengeTypeDNS01),
 		"problem_type":   "",
@@ -1064,7 +1020,7 @@
 	// The ValidationRecord will contain the non-wildcard name.
 	test.AssertContains(t, resultLog[0], `"hostname":"good-dns01.com"`)
 	test.AssertMetricWithLabelsEquals(t, va.metrics.validationLatency, prometheus.Labels{
-		"operation":      challenge,
+		"operation":      opChall,
 		"perspective":    PrimaryPerspective,
 		"challenge_type": string(core.ChallengeTypeDNS01),
 		"problem_type":   "",
@@ -1110,7 +1066,7 @@
 	test.AssertNotError(t, err, "Failed validation should be a prob but not an error")
 	test.AssertContains(t, res.Problems.Detail, "During secondary domain validation: Secondary domain validation RPC failed")
 	test.AssertMetricWithLabelsEquals(t, va.metrics.validationLatency, prometheus.Labels{
-		"operation":      challenge,
+		"operation":      opChall,
 		"perspective":    PrimaryPerspective,
 		"challenge_type": string(core.ChallengeTypeDNS01),
 		"problem_type":   string(probs.ServerInternalProblem),
@@ -1130,7 +1086,7 @@
 	test.AssertNotError(t, err, "Failed validation should be a prob but not an error")
 	test.AssertContains(t, res.Problems.Detail, "During secondary domain validation: Secondary domain validation RPC canceled")
 	test.AssertMetricWithLabelsEquals(t, va.metrics.validationLatency, prometheus.Labels{
-		"operation":      challenge,
+		"operation":      opChall,
 		"perspective":    PrimaryPerspective,
 		"challenge_type": string(core.ChallengeTypeDNS01),
 		"problem_type":   string(probs.ServerInternalProblem),
@@ -1165,7 +1121,7 @@
 	// srv is used for the Primary VA and the Remote VAs. The srv.Server
 	// produced will be used to mock the challenge recipient. When a VA (primary
 	// or remote) with a user-agent (UA) of "pass" attempt to validate a
-	// challenge, it will succeed. When a VA with a UA of "fail" attempts to
+	// opChall, it will succeed. When a VA with a UA of "fail" attempts to
 	// validate a challenge it will fail with probs.Unauthorized. By controlling
 	// which VA or Remote VA(s) are configured with which UA, we can control the
 	// conditions of each case.
