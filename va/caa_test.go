package va

import (
	"context"
	"errors"
	"fmt"
	"net"
	"strings"
	"testing"

	"github.com/miekg/dns"
	"github.com/prometheus/client_golang/prometheus"

	"github.com/letsencrypt/boulder/bdns"
	"github.com/letsencrypt/boulder/core"
	berrors "github.com/letsencrypt/boulder/errors"
	"github.com/letsencrypt/boulder/features"
	"github.com/letsencrypt/boulder/identifier"
	"github.com/letsencrypt/boulder/probs"
	"github.com/letsencrypt/boulder/test"

	blog "github.com/letsencrypt/boulder/log"
	vapb "github.com/letsencrypt/boulder/va/proto"
)

// caaMockDNS implements the `dns.DNSClient` interface with a set of useful test
// answers for CAA queries.
type caaMockDNS struct{}

func (mock caaMockDNS) LookupTXT(_ context.Context, hostname string) ([]string, bdns.ResolverAddrs, error) {
	return nil, bdns.ResolverAddrs{"caaMockDNS"}, nil
}

func (mock caaMockDNS) LookupHost(_ context.Context, hostname string) ([]net.IP, bdns.ResolverAddrs, error) {
	ip := net.ParseIP("127.0.0.1")
	return []net.IP{ip}, bdns.ResolverAddrs{"caaMockDNS"}, nil
}

func (mock caaMockDNS) LookupCAA(_ context.Context, domain string) ([]*dns.CAA, string, bdns.ResolverAddrs, error) {
	var results []*dns.CAA
	var record dns.CAA
	switch strings.TrimRight(domain, ".") {
	case "caa-timeout.com":
		return nil, "", bdns.ResolverAddrs{"caaMockDNS"}, fmt.Errorf("error")
	case "reserved.com":
		record.Tag = "issue"
		record.Value = "ca.com"
		results = append(results, &record)
	case "mixedcase.com":
		record.Tag = "iSsUe"
		record.Value = "ca.com"
		results = append(results, &record)
	case "critical.com":
		record.Flag = 1
		record.Tag = "issue"
		record.Value = "ca.com"
		results = append(results, &record)
	case "present.com", "present.servfail.com":
		record.Tag = "issue"
		record.Value = "letsencrypt.org"
		results = append(results, &record)
	case "com":
		// com has no CAA records.
		return nil, "", bdns.ResolverAddrs{"caaMockDNS"}, nil
	case "gonetld":
		return nil, "", bdns.ResolverAddrs{"caaMockDNS"}, fmt.Errorf("NXDOMAIN")
	case "servfail.com", "servfail.present.com":
		return results, "", bdns.ResolverAddrs{"caaMockDNS"}, fmt.Errorf("SERVFAIL")
	case "multi-crit-present.com":
		record.Flag = 1
		record.Tag = "issue"
		record.Value = "ca.com"
		results = append(results, &record)
		secondRecord := record
		secondRecord.Value = "letsencrypt.org"
		results = append(results, &secondRecord)
	case "unknown-critical.com":
		record.Flag = 128
		record.Tag = "foo"
		record.Value = "bar"
		results = append(results, &record)
	case "unknown-critical2.com":
		record.Flag = 1
		record.Tag = "foo"
		record.Value = "bar"
		results = append(results, &record)
	case "unknown-noncritical.com":
		record.Flag = 0x7E // all bits we don't treat as meaning "critical"
		record.Tag = "foo"
		record.Value = "bar"
		results = append(results, &record)
	case "present-with-parameter.com":
		record.Tag = "issue"
		record.Value = "  letsencrypt.org  ;foo=bar;baz=bar"
		results = append(results, &record)
	case "present-with-invalid-tag.com":
		record.Tag = "issue"
		record.Value = "letsencrypt.org; a_b=123"
		results = append(results, &record)
	case "present-with-invalid-value.com":
		record.Tag = "issue"
		record.Value = "letsencrypt.org; ab=1 2 3"
		results = append(results, &record)
	case "present-dns-only.com":
		record.Tag = "issue"
		record.Value = "letsencrypt.org; validationmethods=dns-01"
		results = append(results, &record)
	case "present-http-only.com":
		record.Tag = "issue"
		record.Value = "letsencrypt.org; validationmethods=http-01"
		results = append(results, &record)
	case "present-http-or-dns.com":
		record.Tag = "issue"
		record.Value = "letsencrypt.org; validationmethods=http-01,dns-01"
		results = append(results, &record)
	case "present-dns-only-correct-accounturi.com":
		record.Tag = "issue"
		record.Value = "letsencrypt.org; accounturi=https://letsencrypt.org/acct/reg/123; validationmethods=dns-01"
		results = append(results, &record)
	case "present-http-only-correct-accounturi.com":
		record.Tag = "issue"
		record.Value = "letsencrypt.org; accounturi=https://letsencrypt.org/acct/reg/123; validationmethods=http-01"
		results = append(results, &record)
	case "present-http-only-incorrect-accounturi.com":
		record.Tag = "issue"
		record.Value = "letsencrypt.org; accounturi=https://letsencrypt.org/acct/reg/321; validationmethods=http-01"
		results = append(results, &record)
	case "present-correct-accounturi.com":
		record.Tag = "issue"
		record.Value = "letsencrypt.org; accounturi=https://letsencrypt.org/acct/reg/123"
		results = append(results, &record)
	case "present-incorrect-accounturi.com":
		record.Tag = "issue"
		record.Value = "letsencrypt.org; accounturi=https://letsencrypt.org/acct/reg/321"
		results = append(results, &record)
	case "present-multiple-accounturi.com":
		record.Tag = "issue"
		record.Value = "letsencrypt.org; accounturi=https://letsencrypt.org/acct/reg/321"
		results = append(results, &record)
		secondRecord := record
		secondRecord.Tag = "issue"
		secondRecord.Value = "letsencrypt.org; accounturi=https://letsencrypt.org/acct/reg/123"
		results = append(results, &secondRecord)
	case "unsatisfiable.com":
		record.Tag = "issue"
		record.Value = ";"
		results = append(results, &record)
	case "unsatisfiable-wildcard.com":
		// Forbidden issuance - issuewild doesn't contain LE
		record.Tag = "issuewild"
		record.Value = ";"
		results = append(results, &record)
	case "unsatisfiable-wildcard-override.com":
		// Forbidden issuance - issue allows LE, issuewild overrides and does not
		record.Tag = "issue"
		record.Value = "letsencrypt.org"
		results = append(results, &record)
		secondRecord := record
		secondRecord.Tag = "issuewild"
		secondRecord.Value = "ca.com"
		results = append(results, &secondRecord)
	case "satisfiable-wildcard-override.com":
		// Ok issuance - issue doesn't allow LE, issuewild overrides and does
		record.Tag = "issue"
		record.Value = "ca.com"
		results = append(results, &record)
		secondRecord := record
		secondRecord.Tag = "issuewild"
		secondRecord.Value = "letsencrypt.org"
		results = append(results, &secondRecord)
	case "satisfiable-multi-wildcard.com":
		// Ok issuance - first issuewild doesn't permit LE but second does
		record.Tag = "issuewild"
		record.Value = "ca.com"
		results = append(results, &record)
		secondRecord := record
		secondRecord.Tag = "issuewild"
		secondRecord.Value = "letsencrypt.org"
		results = append(results, &secondRecord)
	case "satisfiable-wildcard.com":
		// Ok issuance - issuewild allows LE
		record.Tag = "issuewild"
		record.Value = "letsencrypt.org"
		results = append(results, &record)
	}
	var response string
	if len(results) > 0 {
		response = "foo"
	}
	return results, response, bdns.ResolverAddrs{"caaMockDNS"}, nil
}

func TestCAATimeout(t *testing.T) {
	va, _ := setup(nil, "", nil, caaMockDNS{})

	params := &caaParams{
		accountURIID:     12345,
		validationMethod: core.ChallengeTypeHTTP01,
	}

	err := va.checkCAA(ctx, identifier.NewDNS("caa-timeout.com"), params)
	test.AssertErrorIs(t, err, berrors.DNS)
	test.AssertContains(t, err.Error(), "error")
}

func TestCAAChecking(t *testing.T) {
	testCases := []struct {
		Name    string
		Domain  string
		FoundAt string
		Valid   bool
	}{
		{
			Name:    "Bad (Reserved)",
			Domain:  "reserved.com",
			FoundAt: "reserved.com",
			Valid:   false,
		},
		{
			Name:    "Bad (Reserved, Mixed case Issue)",
			Domain:  "mixedcase.com",
			FoundAt: "mixedcase.com",
			Valid:   false,
		},
		{
			Name:    "Bad (Critical)",
			Domain:  "critical.com",
			FoundAt: "critical.com",
			Valid:   false,
		},
		{
			Name:    "Bad (NX Critical)",
			Domain:  "nx.critical.com",
			FoundAt: "critical.com",
			Valid:   false,
		},
		{
			Name:    "Good (absent)",
			Domain:  "absent.com",
			FoundAt: "",
			Valid:   true,
		},
		{
			Name:    "Good (example.co.uk, absent)",
			Domain:  "example.co.uk",
			FoundAt: "",
			Valid:   true,
		},
		{
			Name:    "Good (present and valid)",
			Domain:  "present.com",
			FoundAt: "present.com",
			Valid:   true,
		},
		{
			Name:    "Good (present on parent)",
			Domain:  "child.present.com",
			FoundAt: "present.com",
			Valid:   true,
		},
		{
			Name:    "Good (present w/ servfail exception?)",
			Domain:  "present.servfail.com",
			FoundAt: "present.servfail.com",
			Valid:   true,
		},
		{
			Name:    "Good (multiple critical, one matching)",
			Domain:  "multi-crit-present.com",
			FoundAt: "multi-crit-present.com",
			Valid:   true,
		},
		{
			Name:    "Bad (unknown critical)",
			Domain:  "unknown-critical.com",
			FoundAt: "unknown-critical.com",
			Valid:   false,
		},
		{
			Name:    "Bad (unknown critical 2)",
			Domain:  "unknown-critical2.com",
			FoundAt: "unknown-critical2.com",
			Valid:   false,
		},
		{
			Name:    "Good (unknown non-critical, no issue/issuewild)",
			Domain:  "unknown-noncritical.com",
			FoundAt: "unknown-noncritical.com",
			Valid:   true,
		},
		{
			Name:    "Good (issue rec with unknown params)",
			Domain:  "present-with-parameter.com",
			FoundAt: "present-with-parameter.com",
			Valid:   true,
		},
		{
			Name:    "Bad (issue rec with invalid tag)",
			Domain:  "present-with-invalid-tag.com",
			FoundAt: "present-with-invalid-tag.com",
			Valid:   false,
		},
		{
			Name:    "Bad (issue rec with invalid value)",
			Domain:  "present-with-invalid-value.com",
			FoundAt: "present-with-invalid-value.com",
			Valid:   false,
		},
		{
			Name:    "Bad (restricts to dns-01, but tested with http-01)",
			Domain:  "present-dns-only.com",
			FoundAt: "present-dns-only.com",
			Valid:   false,
		},
		{
			Name:    "Good (restricts to http-01, tested with http-01)",
			Domain:  "present-http-only.com",
			FoundAt: "present-http-only.com",
			Valid:   true,
		},
		{
			Name:    "Good (restricts to http-01 or dns-01, tested with http-01)",
			Domain:  "present-http-or-dns.com",
			FoundAt: "present-http-or-dns.com",
			Valid:   true,
		},
		{
			Name:    "Good (restricts to accounturi, tested with correct account)",
			Domain:  "present-correct-accounturi.com",
			FoundAt: "present-correct-accounturi.com",
			Valid:   true,
		},
		{
			Name:    "Good (restricts to http-01 and accounturi, tested with correct account)",
			Domain:  "present-http-only-correct-accounturi.com",
			FoundAt: "present-http-only-correct-accounturi.com",
			Valid:   true,
		},
		{
			Name:    "Bad (restricts to dns-01 and accounturi, tested with http-01)",
			Domain:  "present-dns-only-correct-accounturi.com",
			FoundAt: "present-dns-only-correct-accounturi.com",
			Valid:   false,
		},
		{
			Name:    "Bad (restricts to http-01 and accounturi, tested with incorrect account)",
			Domain:  "present-http-only-incorrect-accounturi.com",
			FoundAt: "present-http-only-incorrect-accounturi.com",
			Valid:   false,
		},
		{
			Name:    "Bad (restricts to accounturi, tested with incorrect account)",
			Domain:  "present-incorrect-accounturi.com",
			FoundAt: "present-incorrect-accounturi.com",
			Valid:   false,
		},
		{
			Name:    "Good (restricts to multiple accounturi, tested with a correct account)",
			Domain:  "present-multiple-accounturi.com",
			FoundAt: "present-multiple-accounturi.com",
			Valid:   true,
		},
		{
			Name:    "Bad (unsatisfiable issue record)",
			Domain:  "unsatisfiable.com",
			FoundAt: "unsatisfiable.com",
			Valid:   false,
		},
		{
			Name:    "Bad (unsatisfiable issue, wildcard)",
			Domain:  "*.unsatisfiable.com",
			FoundAt: "unsatisfiable.com",
			Valid:   false,
		},
		{
			Name:    "Bad (unsatisfiable wildcard)",
			Domain:  "*.unsatisfiable-wildcard.com",
			FoundAt: "unsatisfiable-wildcard.com",
			Valid:   false,
		},
		{
			Name:    "Bad (unsatisfiable wildcard override)",
			Domain:  "*.unsatisfiable-wildcard-override.com",
			FoundAt: "unsatisfiable-wildcard-override.com",
			Valid:   false,
		},
		{
			Name:    "Good (satisfiable wildcard)",
			Domain:  "*.satisfiable-wildcard.com",
			FoundAt: "satisfiable-wildcard.com",
			Valid:   true,
		},
		{
			Name:    "Good (multiple issuewild, one satisfiable)",
			Domain:  "*.satisfiable-multi-wildcard.com",
			FoundAt: "satisfiable-multi-wildcard.com",
			Valid:   true,
		},
		{
			Name:    "Good (satisfiable wildcard override)",
			Domain:  "*.satisfiable-wildcard-override.com",
			FoundAt: "satisfiable-wildcard-override.com",
			Valid:   true,
		},
	}

	accountURIID := int64(123)
	method := core.ChallengeTypeHTTP01
	params := &caaParams{accountURIID: accountURIID, validationMethod: method}

	va, _ := setup(nil, "", nil, caaMockDNS{})
	va.accountURIPrefixes = []string{"https://letsencrypt.org/acct/reg/"}

	for _, caaTest := range testCases {
		mockLog := va.log.(*blog.Mock)
		defer mockLog.Clear()
		t.Run(caaTest.Name, func(t *testing.T) {
			ident := identifier.NewDNS(caaTest.Domain)
			foundAt, valid, _, err := va.checkCAARecords(ctx, ident, params)
			if err != nil {
				t.Errorf("checkCAARecords error for %s: %s", caaTest.Domain, err)
			}
			if foundAt != caaTest.FoundAt {
				t.Errorf("checkCAARecords presence mismatch for %s: got %q expected %q", caaTest.Domain, foundAt, caaTest.FoundAt)
			}
			if valid != caaTest.Valid {
				t.Errorf("checkCAARecords validity mismatch for %s: got %t expected %t", caaTest.Domain, valid, caaTest.Valid)
			}
		})
	}
}

func TestCAALogging(t *testing.T) {
	va, _ := setup(nil, "", nil, caaMockDNS{})

	testCases := []struct {
		Name            string
		Domain          string
		AccountURIID    int64
		ChallengeType   core.AcmeChallenge
		ExpectedLogline string
	}{
		{
			Domain:          "reserved.com",
			AccountURIID:    12345,
			ChallengeType:   core.ChallengeTypeHTTP01,
			ExpectedLogline: "INFO: [AUDIT] Checked CAA records for reserved.com, [Present: true, Account ID: 12345, Challenge: http-01, Valid for issuance: false, Found at: \"reserved.com\"] Response=\"foo\"",
		},
		{
			Domain:          "reserved.com",
			AccountURIID:    12345,
			ChallengeType:   core.ChallengeTypeDNS01,
			ExpectedLogline: "INFO: [AUDIT] Checked CAA records for reserved.com, [Present: true, Account ID: 12345, Challenge: dns-01, Valid for issuance: false, Found at: \"reserved.com\"] Response=\"foo\"",
		},
		{
			Domain:          "mixedcase.com",
			AccountURIID:    12345,
			ChallengeType:   core.ChallengeTypeHTTP01,
			ExpectedLogline: "INFO: [AUDIT] Checked CAA records for mixedcase.com, [Present: true, Account ID: 12345, Challenge: http-01, Valid for issuance: false, Found at: \"mixedcase.com\"] Response=\"foo\"",
		},
		{
			Domain:          "critical.com",
			AccountURIID:    12345,
			ChallengeType:   core.ChallengeTypeHTTP01,
			ExpectedLogline: "INFO: [AUDIT] Checked CAA records for critical.com, [Present: true, Account ID: 12345, Challenge: http-01, Valid for issuance: false, Found at: \"critical.com\"] Response=\"foo\"",
		},
		{
			Domain:          "present.com",
			AccountURIID:    12345,
			ChallengeType:   core.ChallengeTypeHTTP01,
			ExpectedLogline: "INFO: [AUDIT] Checked CAA records for present.com, [Present: true, Account ID: 12345, Challenge: http-01, Valid for issuance: true, Found at: \"present.com\"] Response=\"foo\"",
		},
		{
			Domain:          "not.here.but.still.present.com",
			AccountURIID:    12345,
			ChallengeType:   core.ChallengeTypeHTTP01,
			ExpectedLogline: "INFO: [AUDIT] Checked CAA records for not.here.but.still.present.com, [Present: true, Account ID: 12345, Challenge: http-01, Valid for issuance: true, Found at: \"present.com\"] Response=\"foo\"",
		},
		{
			Domain:          "multi-crit-present.com",
			AccountURIID:    12345,
			ChallengeType:   core.ChallengeTypeHTTP01,
			ExpectedLogline: "INFO: [AUDIT] Checked CAA records for multi-crit-present.com, [Present: true, Account ID: 12345, Challenge: http-01, Valid for issuance: true, Found at: \"multi-crit-present.com\"] Response=\"foo\"",
		},
		{
			Domain:          "present-with-parameter.com",
			AccountURIID:    12345,
			ChallengeType:   core.ChallengeTypeHTTP01,
			ExpectedLogline: "INFO: [AUDIT] Checked CAA records for present-with-parameter.com, [Present: true, Account ID: 12345, Challenge: http-01, Valid for issuance: true, Found at: \"present-with-parameter.com\"] Response=\"foo\"",
		},
		{
			Domain:          "satisfiable-wildcard-override.com",
			AccountURIID:    12345,
			ChallengeType:   core.ChallengeTypeHTTP01,
			ExpectedLogline: "INFO: [AUDIT] Checked CAA records for satisfiable-wildcard-override.com, [Present: true, Account ID: 12345, Challenge: http-01, Valid for issuance: false, Found at: \"satisfiable-wildcard-override.com\"] Response=\"foo\"",
		},
	}

	for _, tc := range testCases {
		t.Run(tc.Domain, func(t *testing.T) {
			mockLog := va.log.(*blog.Mock)
			defer mockLog.Clear()

			params := &caaParams{
				accountURIID:     tc.AccountURIID,
				validationMethod: tc.ChallengeType,
			}
			_ = va.checkCAA(ctx, identifier.NewDNS(tc.Domain), params)

			caaLogLines := mockLog.GetAllMatching(`Checked CAA records for`)
			if len(caaLogLines) != 1 {
				t.Errorf("checkCAARecords didn't audit log CAA record info. Instead got:\n%s\n",
					strings.Join(mockLog.GetAllMatching(`.*`), "\n"))
			} else {
				test.AssertEquals(t, caaLogLines[0], tc.ExpectedLogline)
			}
		})
	}
}

// TestIsCAAValidErrMessage tests that an error result from `va.IsCAAValid`
// includes the domain name that was being checked in the failure detail.
func TestIsCAAValidErrMessage(t *testing.T) {
	va, _ := setup(nil, "", nil, caaMockDNS{})

	// Call IsCAAValid with a domain we know fails with a generic error from the
	// caaMockDNS.
	domain := "caa-timeout.com"
	resp, err := va.IsCAAValid(ctx, &vapb.IsCAAValidRequest{
		Domain:           domain,
		ValidationMethod: string(core.ChallengeTypeHTTP01),
		AccountURIID:     12345,
	})

	// The lookup itself should not return an error
	test.AssertNotError(t, err, "Unexpected error calling IsCAAValidRequest")
	// The result should not be nil
	test.AssertNotNil(t, resp, "Response to IsCAAValidRequest was nil")
	// The result's Problem should not be nil
	test.AssertNotNil(t, resp.Problem, "Response Problem was nil")
	// The result's Problem should be an error message that includes the domain.
	test.AssertEquals(t, resp.Problem.Detail, fmt.Sprintf("While processing CAA for %s: error", domain))
}

// TestIsCAAValidParams tests that the IsCAAValid method rejects any requests
// which do not have the necessary parameters to do CAA Account and Method
// Binding checks.
func TestIsCAAValidParams(t *testing.T) {
	va, _ := setup(nil, "", nil, caaMockDNS{})

	// Calling IsCAAValid without a ValidationMethod should fail.
	_, err := va.IsCAAValid(ctx, &vapb.IsCAAValidRequest{
		Domain:       "present.com",
		AccountURIID: 12345,
	})
	test.AssertError(t, err, "calling IsCAAValid without a ValidationMethod")

	// Calling IsCAAValid with an invalid ValidationMethod should fail.
	_, err = va.IsCAAValid(ctx, &vapb.IsCAAValidRequest{
		Domain:           "present.com",
		ValidationMethod: "tls-sni-01",
		AccountURIID:     12345,
	})
	test.AssertError(t, err, "calling IsCAAValid with a bad ValidationMethod")

	// Calling IsCAAValid without an AccountURIID should fail.
	_, err = va.IsCAAValid(ctx, &vapb.IsCAAValidRequest{
		Domain:           "present.com",
		ValidationMethod: string(core.ChallengeTypeHTTP01),
	})
	test.AssertError(t, err, "calling IsCAAValid without an AccountURIID")
}

var errCAABrokenDNSClient = errors.New("dnsClient is broken")

// caaBrokenDNS implements the `dns.DNSClient` interface, but always returns
// errors.
type caaBrokenDNS struct{}

func (b caaBrokenDNS) LookupTXT(_ context.Context, hostname string) ([]string, bdns.ResolverAddrs, error) {
	return nil, bdns.ResolverAddrs{"caaBrokenDNS"}, errCAABrokenDNSClient
}

func (b caaBrokenDNS) LookupHost(_ context.Context, hostname string) ([]net.IP, bdns.ResolverAddrs, error) {
	return nil, bdns.ResolverAddrs{"caaBrokenDNS"}, errCAABrokenDNSClient
}

func (b caaBrokenDNS) LookupCAA(_ context.Context, domain string) ([]*dns.CAA, string, bdns.ResolverAddrs, error) {
	return nil, "", bdns.ResolverAddrs{"caaBrokenDNS"}, errCAABrokenDNSClient
}

func TestDisabledMultiCAARechecking(t *testing.T) {
<<<<<<< HEAD
	brokenRVA, _ := setupRemote(nil, "broken", caaBrokenDNS{})
=======
	brokenRVA := setupRemote(nil, "broken", caaBrokenDNS{}, "", "")
>>>>>>> a46c388f
	remoteVAs := []RemoteVA{{brokenRVA, "broken"}}
	va, _ := setup(nil, "local", remoteVAs, nil)

	features.Set(features.Config{
		EnforceMultiCAA:     false,
		MultiCAAFullResults: false,
	})
	defer features.Reset()

	isValidRes, err := va.IsCAAValid(context.TODO(), &vapb.IsCAAValidRequest{
		Domain:           "present.com",
		ValidationMethod: string(core.ChallengeTypeDNS01),
		AccountURIID:     1,
	})
	test.AssertNotError(t, err, "Error during IsCAAValid")
	// The primary VA can successfully recheck the CAA record and is allowed to
	// issue for this domain. If `EnforceMultiCAA`` was enabled, the configured
	// remote VA with broken dns.Client would fail the check and return a
	// Problem, but that code path could never trigger.
	test.AssertBoxedNil(t, isValidRes.Problem, "IsCAAValid returned a problem, but should not have")
}

// caaHijackedDNS implements the `dns.DNSClient` interface with a set of useful
// test answers for CAA queries. It returns alternate CAA records than what
// caaMockDNS returns simulating either a BGP hijack or DNS records that have
// changed while queries were inflight.
type caaHijackedDNS struct{}

func (h caaHijackedDNS) LookupTXT(_ context.Context, hostname string) ([]string, bdns.ResolverAddrs, error) {
	return nil, bdns.ResolverAddrs{"caaHijackedDNS"}, nil
}

func (h caaHijackedDNS) LookupHost(_ context.Context, hostname string) ([]net.IP, bdns.ResolverAddrs, error) {
	ip := net.ParseIP("127.0.0.1")
	return []net.IP{ip}, bdns.ResolverAddrs{"caaHijackedDNS"}, nil
}
func (h caaHijackedDNS) LookupCAA(_ context.Context, domain string) ([]*dns.CAA, string, bdns.ResolverAddrs, error) {
	// These records are altered from their caaMockDNS counterparts. Use this to
	// tickle remoteValidationFailures.
	var results []*dns.CAA
	var record dns.CAA
	switch strings.TrimRight(domain, ".") {
	case "present.com", "present.servfail.com":
		record.Tag = "issue"
		record.Value = "other-ca.com"
		results = append(results, &record)
	case "present-dns-only.com":
		return results, "", bdns.ResolverAddrs{"caaHijackedDNS"}, fmt.Errorf("SERVFAIL")
	case "satisfiable-wildcard.com":
		record.Tag = "issuewild"
		record.Value = ";"
		results = append(results, &record)
		secondRecord := record
		secondRecord.Tag = "issue"
		secondRecord.Value = ";"
		results = append(results, &secondRecord)
	}
	var response string
	if len(results) > 0 {
		response = "foo"
	}
	return results, response, bdns.ResolverAddrs{"caaHijackedDNS"}, nil
}

func TestMultiCAARechecking(t *testing.T) {
	// The remote differential log order is non-deterministic, so let's use
	// the same UA for all applicable RVAs.
	const (
		localUA    = "local"
		remoteUA   = "remote"
		brokenUA   = "broken"
		hijackedUA = "hijacked"
	)
<<<<<<< HEAD
	remoteVA, _ := setupRemote(nil, remoteUA, nil)
	brokenVA, _ := setupRemote(nil, brokenUA, caaBrokenDNS{})
	// Returns incorrect results
	hijackedVA, _ := setupRemote(nil, hijackedUA, caaHijackedDNS{})
=======
	remoteVA := setupRemote(nil, remoteUA, nil, "", "")
	brokenVA := setupRemote(nil, brokenUA, caaBrokenDNS{}, "", "")
	// Returns incorrect results
	hijackedVA := setupRemote(nil, hijackedUA, caaHijackedDNS{}, "", "")
>>>>>>> a46c388f

	testCases := []struct {
		name                     string
		domains                  string
		remoteVAs                []RemoteVA
		expectedProbSubstring    string
		expectedProbType         probs.ProblemType
		expectedDiffLogSubstring string
		expectedLabels           prometheus.Labels
		localDNSClient           bdns.Client
	}{
		{
			name:           "all VAs functional, no CAA records",
			domains:        "present-dns-only.com",
			localDNSClient: caaMockDNS{},
			remoteVAs: []RemoteVA{
				{remoteVA, remoteUA},
				{remoteVA, remoteUA},
				{remoteVA, remoteUA},
			},
			expectedLabels: prometheus.Labels{
				"operation":      opCAA,
				"perspective":    allPerspectives,
				"challenge_type": string(core.ChallengeTypeDNS01),
				"problem_type":   "",
				"result":         pass,
			},
		},
		{
			name:                  "broken localVA, RVAs functional, no CAA records",
			domains:               "present-dns-only.com",
			localDNSClient:        caaBrokenDNS{},
			expectedProbSubstring: "While processing CAA for present-dns-only.com: dnsClient is broken",
			expectedProbType:      probs.DNSProblem,
			remoteVAs: []RemoteVA{
				{remoteVA, remoteUA},
				{remoteVA, remoteUA},
				{remoteVA, remoteUA},
			},
			expectedLabels: prometheus.Labels{
				"operation":      opCAA,
				"perspective":    allPerspectives,
				"challenge_type": string(core.ChallengeTypeDNS01),
				"problem_type":   string(probs.DNSProblem),
				"result":         fail,
			},
		},
		{
			name:                     "functional localVA, 1 broken RVA, no CAA records",
			domains:                  "present-dns-only.com",
			localDNSClient:           caaMockDNS{},
			expectedDiffLogSubstring: `RemoteSuccesses":2,"RemoteFailures":[{"VAHostname":"broken","Problem":{"type":"dns","detail":"While processing CAA for`,
			remoteVAs: []RemoteVA{
				{brokenVA, brokenUA},
				{remoteVA, remoteUA},
				{remoteVA, remoteUA},
			},
			expectedLabels: prometheus.Labels{
				"operation":      opCAA,
				"perspective":    allPerspectives,
				"challenge_type": string(core.ChallengeTypeDNS01),
				"problem_type":   "",
				"result":         pass,
			},
		},
		{
			name:                     "functional localVA, 2 broken RVAs, no CAA records",
			domains:                  "present-dns-only.com",
			expectedProbSubstring:    "During secondary CAA checking: While processing CAA",
			expectedProbType:         probs.DNSProblem,
			expectedDiffLogSubstring: `RemoteSuccesses":1,"RemoteFailures":[{"VAHostname":"broken","Problem":{"type":"dns","detail":"While processing CAA for`,
			localDNSClient:           caaMockDNS{},
			remoteVAs: []RemoteVA{
				{brokenVA, brokenUA},
				{brokenVA, brokenUA},
				{remoteVA, remoteUA},
			},
			expectedLabels: prometheus.Labels{
				"operation":      opCAA,
				"perspective":    allPerspectives,
				"challenge_type": string(core.ChallengeTypeDNS01),
				"problem_type":   string(probs.DNSProblem),
				"result":         fail,
			},
		},
		{
			name:                     "functional localVA, all broken RVAs, no CAA records",
			domains:                  "present-dns-only.com",
			expectedProbSubstring:    "During secondary CAA checking: While processing CAA",
			expectedProbType:         probs.DNSProblem,
			expectedDiffLogSubstring: `RemoteSuccesses":0,"RemoteFailures":[{"VAHostname":"broken","Problem":{"type":"dns","detail":"While processing CAA for`,
			localDNSClient:           caaMockDNS{},
			remoteVAs: []RemoteVA{
				{brokenVA, brokenUA},
				{brokenVA, brokenUA},
				{brokenVA, brokenUA},
			},
			expectedLabels: prometheus.Labels{
				"operation":      opCAA,
				"perspective":    allPerspectives,
				"challenge_type": string(core.ChallengeTypeDNS01),
				"problem_type":   string(probs.DNSProblem),
				"result":         fail,
			},
		},
		{
			name:           "all VAs functional, CAA issue type present",
			domains:        "present.com",
			localDNSClient: caaMockDNS{},
			remoteVAs: []RemoteVA{
				{remoteVA, remoteUA},
				{remoteVA, remoteUA},
				{remoteVA, remoteUA},
			},
			expectedLabels: prometheus.Labels{
				"operation":      opCAA,
				"perspective":    allPerspectives,
				"challenge_type": string(core.ChallengeTypeDNS01),
				"problem_type":   "",
				"result":         pass,
			},
		},
		{
			name:                     "functional localVA, 1 broken RVA, CAA issue type present",
			domains:                  "present.com",
			expectedDiffLogSubstring: `RemoteSuccesses":2,"RemoteFailures":[{"VAHostname":"broken","Problem":{"type":"dns","detail":"While processing CAA for`,
			localDNSClient:           caaMockDNS{},
			remoteVAs: []RemoteVA{
				{brokenVA, brokenUA},
				{remoteVA, remoteUA},
				{remoteVA, remoteUA},
			},
			expectedLabels: prometheus.Labels{
				"operation":      opCAA,
				"perspective":    allPerspectives,
				"challenge_type": string(core.ChallengeTypeDNS01),
				"problem_type":   "",
				"result":         pass,
			},
		},
		{
			name:                     "functional localVA, 2 broken RVA, CAA issue type present",
			domains:                  "present.com",
			expectedProbSubstring:    "During secondary CAA checking: While processing CAA",
			expectedProbType:         probs.DNSProblem,
			expectedDiffLogSubstring: `RemoteSuccesses":1,"RemoteFailures":[{"VAHostname":"broken","Problem":{"type":"dns","detail":"While processing CAA for`,
			localDNSClient:           caaMockDNS{},
			remoteVAs: []RemoteVA{
				{brokenVA, brokenUA},
				{brokenVA, brokenUA},
				{remoteVA, remoteUA},
			},
			expectedLabels: prometheus.Labels{
				"operation":      opCAA,
				"perspective":    allPerspectives,
				"challenge_type": string(core.ChallengeTypeDNS01),
				"problem_type":   string(probs.DNSProblem),
				"result":         fail,
			},
		},
		{
			name:                     "functional localVA, all broken RVAs, CAA issue type present",
			domains:                  "present.com",
			expectedProbSubstring:    "During secondary CAA checking: While processing CAA",
			expectedProbType:         probs.DNSProblem,
			expectedDiffLogSubstring: `RemoteSuccesses":0,"RemoteFailures":[{"VAHostname":"broken","Problem":{"type":"dns","detail":"While processing CAA for`,
			localDNSClient:           caaMockDNS{},
			remoteVAs: []RemoteVA{
				{brokenVA, brokenUA},
				{brokenVA, brokenUA},
				{brokenVA, brokenUA},
			},
			expectedLabels: prometheus.Labels{
				"operation":      opCAA,
				"perspective":    allPerspectives,
				"challenge_type": string(core.ChallengeTypeDNS01),
				"problem_type":   string(probs.DNSProblem),
				"result":         fail,
			},
		},
		{
			// The localVA kicks off the background goroutines before doing its
			// own check. But if its own check fails, it doesn't wait for their
			// results.
			name:                  "all VAs functional, CAA issue type forbids issuance",
			domains:               "unsatisfiable.com",
			expectedProbSubstring: "CAA record for unsatisfiable.com prevents issuance",
			expectedProbType:      probs.CAAProblem,
			localDNSClient:        caaMockDNS{},
			remoteVAs: []RemoteVA{
				{remoteVA, remoteUA},
				{remoteVA, remoteUA},
				{remoteVA, remoteUA},
			},
		},
		{
			name:                     "1 hijacked RVA, CAA issue type present",
			domains:                  "present.com",
			expectedDiffLogSubstring: `RemoteSuccesses":2,"RemoteFailures":[{"VAHostname":"hijacked","Problem":{"type":"caa","detail":"While processing CAA for`,
			localDNSClient:           caaMockDNS{},
			remoteVAs: []RemoteVA{
				{hijackedVA, hijackedUA},
				{remoteVA, remoteUA},
				{remoteVA, remoteUA},
			},
		},
		{
			name:                     "2 hijacked RVAs, CAA issue type present",
			domains:                  "present.com",
			expectedProbSubstring:    "During secondary CAA checking: While processing CAA",
			expectedProbType:         probs.CAAProblem,
			expectedDiffLogSubstring: `RemoteSuccesses":1,"RemoteFailures":[{"VAHostname":"hijacked","Problem":{"type":"caa","detail":"While processing CAA for`,
			localDNSClient:           caaMockDNS{},
			remoteVAs: []RemoteVA{
				{hijackedVA, hijackedUA},
				{hijackedVA, hijackedUA},
				{remoteVA, remoteUA},
			},
		},
		{
			name:                     "3 hijacked RVAs, CAA issue type present",
			domains:                  "present.com",
			expectedProbSubstring:    "During secondary CAA checking: While processing CAA",
			expectedProbType:         probs.CAAProblem,
			expectedDiffLogSubstring: `RemoteSuccesses":0,"RemoteFailures":[{"VAHostname":"hijacked","Problem":{"type":"caa","detail":"While processing CAA for`,
			localDNSClient:           caaMockDNS{},
			remoteVAs: []RemoteVA{
				{hijackedVA, hijackedUA},
				{hijackedVA, hijackedUA},
				{hijackedVA, hijackedUA},
			},
		},
		{
			name:                     "1 hijacked RVA, CAA issuewild type present",
			domains:                  "satisfiable-wildcard.com",
			expectedDiffLogSubstring: `RemoteSuccesses":2,"RemoteFailures":[{"VAHostname":"hijacked","Problem":{"type":"caa","detail":"While processing CAA for`,
			localDNSClient:           caaMockDNS{},
			remoteVAs: []RemoteVA{
				{hijackedVA, hijackedUA},
				{remoteVA, remoteUA},
				{remoteVA, remoteUA},
			},
		},
		{
			name:                     "2 hijacked RVAs, CAA issuewild type present",
			domains:                  "satisfiable-wildcard.com",
			expectedProbSubstring:    "During secondary CAA checking: While processing CAA",
			expectedProbType:         probs.CAAProblem,
			expectedDiffLogSubstring: `RemoteSuccesses":1,"RemoteFailures":[{"VAHostname":"hijacked","Problem":{"type":"caa","detail":"While processing CAA for`,
			localDNSClient:           caaMockDNS{},
			remoteVAs: []RemoteVA{
				{hijackedVA, hijackedUA},
				{hijackedVA, hijackedUA},
				{remoteVA, remoteUA},
			},
		},
		{
			name:                     "3 hijacked RVAs, CAA issuewild type present",
			domains:                  "satisfiable-wildcard.com",
			expectedProbSubstring:    "During secondary CAA checking: While processing CAA",
			expectedProbType:         probs.CAAProblem,
			expectedDiffLogSubstring: `RemoteSuccesses":0,"RemoteFailures":[{"VAHostname":"hijacked","Problem":{"type":"caa","detail":"While processing CAA for`,
			localDNSClient:           caaMockDNS{},
			remoteVAs: []RemoteVA{
				{hijackedVA, hijackedUA},
				{hijackedVA, hijackedUA},
				{hijackedVA, hijackedUA},
			},
		},
		{
			name:                     "1 hijacked RVA, CAA issuewild type present",
			domains:                  "satisfiable-wildcard.com",
			expectedDiffLogSubstring: `RemoteSuccesses":2,"RemoteFailures":[{"VAHostname":"hijacked","Problem":{"type":"caa","detail":"While processing CAA for`,
			localDNSClient:           caaMockDNS{},
			remoteVAs: []RemoteVA{
				{hijackedVA, hijackedUA},
				{remoteVA, remoteUA},
				{remoteVA, remoteUA},
			},
		},
		{
			name:                     "2 hijacked RVAs, CAA issuewild type present",
			domains:                  "satisfiable-wildcard.com",
			expectedProbSubstring:    "During secondary CAA checking: While processing CAA",
			expectedProbType:         probs.CAAProblem,
			expectedDiffLogSubstring: `RemoteSuccesses":1,"RemoteFailures":[{"VAHostname":"hijacked","Problem":{"type":"caa","detail":"While processing CAA for`,
			localDNSClient:           caaMockDNS{},
			remoteVAs: []RemoteVA{
				{hijackedVA, hijackedUA},
				{hijackedVA, hijackedUA},
				{remoteVA, remoteUA},
			},
		},
		{
			name:                     "3 hijacked RVAs, CAA issuewild type present",
			domains:                  "satisfiable-wildcard.com",
			expectedProbSubstring:    "During secondary CAA checking: While processing CAA",
			expectedProbType:         probs.CAAProblem,
			expectedDiffLogSubstring: `RemoteSuccesses":0,"RemoteFailures":[{"VAHostname":"hijacked","Problem":{"type":"caa","detail":"While processing CAA for`,
			localDNSClient:           caaMockDNS{},
			remoteVAs: []RemoteVA{
				{hijackedVA, hijackedUA},
				{hijackedVA, hijackedUA},
				{hijackedVA, hijackedUA},
			},
		},
	}

	for _, tc := range testCases {
		t.Run(tc.name, func(t *testing.T) {
			va, mockLog := setup(nil, localUA, tc.remoteVAs, tc.localDNSClient)
			defer mockLog.Clear()

			// MultiCAAFullResults: false is inherently flaky because of the
			// non-deterministic nature of concurrent goroutine returns. We,
			// boulder dev, made a decision to skip testing that path and
			// eventually make MultiCAAFullResults: true the default.
			features.Set(features.Config{
				EnforceMultiCAA:     true,
				MultiCAAFullResults: true,
			})
			defer features.Reset()

			isValidRes, err := va.IsCAAValid(context.TODO(), &vapb.IsCAAValidRequest{
				Domain:           tc.domains,
				ValidationMethod: string(core.ChallengeTypeDNS01),
				AccountURIID:     1,
			})
			test.AssertNotError(t, err, "Should not have errored, but did")

			if tc.expectedProbSubstring != "" {
				test.AssertNotNil(t, isValidRes.Problem, "IsCAAValidRequest returned nil problem, but should not have")
				test.AssertContains(t, isValidRes.Problem.Detail, tc.expectedProbSubstring)
			} else if isValidRes.Problem != nil {
				test.AssertBoxedNil(t, isValidRes.Problem, "IsCAAValidRequest returned a problem, but should not have")
			}

			if tc.expectedProbType != "" {
				test.AssertNotNil(t, isValidRes.Problem, "IsCAAValidRequest returned nil problem, but should not have")
				test.AssertEquals(t, string(tc.expectedProbType), isValidRes.Problem.ProblemType)
			}

			var invalidRVACount int
			for _, x := range va.remoteVAs {
				if x.Address == "broken" || x.Address == "hijacked" {
					invalidRVACount++
				}
			}

			gotRequestProbs := mockLog.GetAllMatching(".IsCAAValid returned problem: ")
			test.AssertEquals(t, len(gotRequestProbs), invalidRVACount)

			gotDifferential := mockLog.GetAllMatching("remoteVADifferentials JSON=.*")
			if features.Get().MultiCAAFullResults && tc.expectedDiffLogSubstring != "" {
				test.AssertEquals(t, len(gotDifferential), 1)
				test.AssertContains(t, gotDifferential[0], tc.expectedDiffLogSubstring)
			} else {
				test.AssertEquals(t, len(gotDifferential), 0)
			}

			gotAnyRemoteFailures := mockLog.GetAllMatching("CAA check failed due to remote failures:")
			if len(gotAnyRemoteFailures) >= 1 {
				// The primary VA only emits this line once.
				test.AssertEquals(t, len(gotAnyRemoteFailures), 1)
			} else {
				test.AssertEquals(t, len(gotAnyRemoteFailures), 0)
			}

			if tc.expectedLabels != nil {
				test.AssertMetricWithLabelsEquals(t, va.metrics.validationLatency, tc.expectedLabels, 1)
			}
		})
	}
}

func TestCAAFailure(t *testing.T) {
	hs := httpSrv(t, expectedToken)
	defer hs.Close()

	va, _ := setup(hs, "", nil, caaMockDNS{})

	err := va.checkCAA(ctx, dnsi("reserved.com"), &caaParams{1, core.ChallengeTypeHTTP01})
	if err == nil {
		t.Fatalf("Expected CAA rejection for reserved.com, got success")
	}
	test.AssertErrorIs(t, err, berrors.CAA)

	err = va.checkCAA(ctx, dnsi("example.gonetld"), &caaParams{1, core.ChallengeTypeHTTP01})
	if err == nil {
		t.Fatalf("Expected CAA rejection for gonetld, got success")
	}
	prob := detailedError(err)
	test.AssertEquals(t, prob.Type, probs.DNSProblem)
	test.AssertContains(t, prob.Error(), "NXDOMAIN")
}

func TestFilterCAA(t *testing.T) {
	testCases := []struct {
		name              string
		input             []*dns.CAA
		expectedIssueVals []string
		expectedWildVals  []string
		expectedCU        bool
	}{
		{
			name: "recognized non-critical",
			input: []*dns.CAA{
				{Tag: "issue", Value: "a"},
				{Tag: "issuewild", Value: "b"},
				{Tag: "iodef", Value: "c"},
				{Tag: "issuemail", Value: "c"},
			},
			expectedIssueVals: []string{"a"},
			expectedWildVals:  []string{"b"},
		},
		{
			name: "recognized critical",
			input: []*dns.CAA{
				{Tag: "issue", Value: "a", Flag: 128},
				{Tag: "issuewild", Value: "b", Flag: 128},
				{Tag: "iodef", Value: "c", Flag: 128},
				{Tag: "issuemail", Value: "c", Flag: 128},
			},
			expectedIssueVals: []string{"a"},
			expectedWildVals:  []string{"b"},
		},
		{
			name: "unrecognized non-critical",
			input: []*dns.CAA{
				{Tag: "unknown", Flag: 2},
			},
		},
		{
			name: "unrecognized critical",
			input: []*dns.CAA{
				{Tag: "unknown", Flag: 128},
			},
			expectedCU: true,
		},
		{
			name: "unrecognized improper critical",
			input: []*dns.CAA{
				{Tag: "unknown", Flag: 1},
			},
			expectedCU: true,
		},
		{
			name: "unrecognized very improper critical",
			input: []*dns.CAA{
				{Tag: "unknown", Flag: 9},
			},
			expectedCU: true,
		},
	}

	for _, tc := range testCases {
		t.Run(tc.name, func(t *testing.T) {
			issue, wild, cu := filterCAA(tc.input)
			for _, tag := range issue {
				test.AssertSliceContains(t, tc.expectedIssueVals, tag.Value)
			}
			for _, tag := range wild {
				test.AssertSliceContains(t, tc.expectedWildVals, tag.Value)
			}
			test.AssertEquals(t, tc.expectedCU, cu)
		})
	}
}

func TestSelectCAA(t *testing.T) {
	expected := dns.CAA{Tag: "issue", Value: "foo"}

	// An empty slice of caaResults should return nil, nil
	r := []caaResult{}
	s, err := selectCAA(r)
	test.Assert(t, s == nil, "set is not nil")
	test.AssertNotError(t, err, "error is not nil")

	// A slice of empty caaResults should return nil, "", nil
	r = []caaResult{
		{"", false, nil, nil, false, "", nil, nil},
		{"", false, nil, nil, false, "", nil, nil},
		{"", false, nil, nil, false, "", nil, nil},
	}
	s, err = selectCAA(r)
	test.Assert(t, s == nil, "set is not nil")
	test.AssertNotError(t, err, "error is not nil")

	// A slice of caaResults containing an error followed by a CAA
	// record should return the error
	r = []caaResult{
		{"foo.com", false, nil, nil, false, "", nil, errors.New("oops")},
		{"com", true, []*dns.CAA{&expected}, nil, false, "foo", nil, nil},
	}
	s, err = selectCAA(r)
	test.Assert(t, s == nil, "set is not nil")
	test.AssertError(t, err, "error is nil")
	test.AssertEquals(t, err.Error(), "oops")

	//  A slice of caaResults containing a good record that precedes an
	//  error, should return that good record, not the error
	r = []caaResult{
		{"foo.com", true, []*dns.CAA{&expected}, nil, false, "foo", nil, nil},
		{"com", false, nil, nil, false, "", nil, errors.New("")},
	}
	s, err = selectCAA(r)
	test.AssertEquals(t, len(s.issue), 1)
	test.Assert(t, s.issue[0] == &expected, "Incorrect record returned")
	test.AssertEquals(t, s.dig, "foo")
	test.Assert(t, err == nil, "error is not nil")

	// A slice of caaResults containing multiple CAA records should
	// return the first non-empty CAA record
	r = []caaResult{
		{"bar.foo.com", false, []*dns.CAA{}, []*dns.CAA{}, false, "", nil, nil},
		{"foo.com", true, []*dns.CAA{&expected}, nil, false, "foo", nil, nil},
		{"com", true, []*dns.CAA{&expected}, nil, false, "bar", nil, nil},
	}
	s, err = selectCAA(r)
	test.AssertEquals(t, len(s.issue), 1)
	test.Assert(t, s.issue[0] == &expected, "Incorrect record returned")
	test.AssertEquals(t, s.dig, "foo")
	test.AssertNotError(t, err, "expect nil error")
}

func TestAccountURIMatches(t *testing.T) {
	t.Parallel()
	tests := []struct {
		name     string
		params   []caaParameter
		prefixes []string
		id       int64
		want     bool
	}{
		{
			name:   "empty accounturi",
			params: nil,
			prefixes: []string{
				"https://acme-v01.api.letsencrypt.org/acme/reg/",
			},
			id:   123456,
			want: true,
		},
		{
			name:   "no accounturi in rr, but other parameters exist",
			params: []caaParameter{{tag: "validationmethods", val: "tls-alpn-01"}},
			prefixes: []string{
				"https://acme-v02.api.letsencrypt.org/acme/reg/",
			},
			id:   123456,
			want: true,
		},
		{
			name:   "non-uri accounturi",
			params: []caaParameter{{tag: "accounturi", val: "\\invalid 😎/123456"}},
			prefixes: []string{
				"\\invalid 😎",
			},
			id:   123456,
			want: false,
		},
		{
			name:   "simple match",
			params: []caaParameter{{tag: "accounturi", val: "https://acme-v01.api.letsencrypt.org/acme/reg/123456"}},
			prefixes: []string{
				"https://acme-v01.api.letsencrypt.org/acme/reg/",
			},
			id:   123456,
			want: true,
		},
		{
			name:   "simple match, but has a friend",
			params: []caaParameter{{tag: "validationmethods", val: "dns-01"}, {tag: "accounturi", val: "https://acme-v01.api.letsencrypt.org/acme/reg/123456"}},
			prefixes: []string{
				"https://acme-v01.api.letsencrypt.org/acme/reg/",
			},
			id:   123456,
			want: true,
		},
		{
			name:   "accountid mismatch",
			params: []caaParameter{{tag: "accounturi", val: "https://acme-v01.api.letsencrypt.org/acme/reg/123456"}},
			prefixes: []string{
				"https://acme-v01.api.letsencrypt.org/acme/reg/",
			},
			id:   123457,
			want: false,
		},
		{
			name:   "single parameter, no value",
			params: []caaParameter{{tag: "accounturi", val: ""}},
			prefixes: []string{
				"https://acme-v02.api.letsencrypt.org/acme/reg/",
			},
			id:   123456,
			want: false,
		},
		{
			name:   "multiple parameters, each with no value",
			params: []caaParameter{{tag: "accounturi", val: ""}, {tag: "accounturi", val: ""}},
			prefixes: []string{
				"https://acme-v02.api.letsencrypt.org/acme/reg/",
			},
			id:   123456,
			want: false,
		},
		{
			name:   "multiple parameters, one with no value",
			params: []caaParameter{{tag: "accounturi", val: ""}, {tag: "accounturi", val: "https://acme-v02.api.letsencrypt.org/acme/reg/123456"}},
			prefixes: []string{
				"https://acme-v02.api.letsencrypt.org/acme/reg/",
			},
			id:   123456,
			want: false,
		},
		{
			name:   "multiple parameters, each with an identical value",
			params: []caaParameter{{tag: "accounturi", val: "https://acme-v02.api.letsencrypt.org/acme/reg/123456"}, {tag: "accounturi", val: "https://acme-v02.api.letsencrypt.org/acme/reg/123456"}},
			prefixes: []string{
				"https://acme-v02.api.letsencrypt.org/acme/reg/",
			},
			id:   123456,
			want: false,
		},
		{
			name:   "multiple parameters, each with a different value",
			params: []caaParameter{{tag: "accounturi", val: "https://acme-v02.api.letsencrypt.org/acme/reg/69"}, {tag: "accounturi", val: "https://acme-v02.api.letsencrypt.org/acme/reg/420"}},
			prefixes: []string{
				"https://acme-v02.api.letsencrypt.org/acme/reg/",
			},
			id:   69,
			want: false,
		},
		{
			name:   "multiple prefixes, match first",
			params: []caaParameter{{tag: "accounturi", val: "https://acme-staging.api.letsencrypt.org/acme/reg/123456"}},
			prefixes: []string{
				"https://acme-staging.api.letsencrypt.org/acme/reg/",
				"https://acme-staging-v02.api.letsencrypt.org/acme/acct/",
			},
			id:   123456,
			want: true,
		},
		{
			name:   "multiple prefixes, match second",
			params: []caaParameter{{tag: "accounturi", val: "https://acme-v02.api.letsencrypt.org/acme/acct/123456"}},
			prefixes: []string{
				"https://acme-v01.api.letsencrypt.org/acme/reg/",
				"https://acme-v02.api.letsencrypt.org/acme/acct/",
			},
			id:   123456,
			want: true,
		},
		{
			name:   "multiple prefixes, match none",
			params: []caaParameter{{tag: "accounturi", val: "https://acme-v02.api.letsencrypt.org/acme/acct/123456"}},
			prefixes: []string{
				"https://acme-v01.api.letsencrypt.org/acme/acct/",
				"https://acme-v03.api.letsencrypt.org/acme/acct/",
			},
			id:   123456,
			want: false,
		},
		{
			name:   "three prefixes",
			params: []caaParameter{{tag: "accounturi", val: "https://acme-v02.api.letsencrypt.org/acme/acct/123456"}},
			prefixes: []string{
				"https://acme-v01.api.letsencrypt.org/acme/reg/",
				"https://acme-v02.api.letsencrypt.org/acme/acct/",
				"https://acme-v03.api.letsencrypt.org/acme/acct/",
			},
			id:   123456,
			want: true,
		},
		{
			name:   "multiple prefixes, wrong accountid",
			params: []caaParameter{{tag: "accounturi", val: "https://acme-v02.api.letsencrypt.org/acme/acct/123456"}},
			prefixes: []string{
				"https://acme-v01.api.letsencrypt.org/acme/reg/",
				"https://acme-v02.api.letsencrypt.org/acme/acct/",
			},
			id:   654321,
			want: false,
		},
	}

	for _, tc := range tests {
		t.Run(tc.name, func(t *testing.T) {
			t.Parallel()
			got := caaAccountURIMatches(tc.params, tc.prefixes, tc.id)
			test.AssertEquals(t, got, tc.want)
		})
	}
}

func TestValidationMethodMatches(t *testing.T) {
	t.Parallel()
	tests := []struct {
		name   string
		params []caaParameter
		method core.AcmeChallenge
		want   bool
	}{
		{
			name:   "empty validationmethods",
			params: nil,
			method: core.ChallengeTypeHTTP01,
			want:   true,
		},
		{
			name:   "no validationmethods in rr, but other parameters exist", // validationmethods is not mandatory
			params: []caaParameter{{tag: "accounturi", val: "ph1LwuzHere"}},
			method: core.ChallengeTypeHTTP01,
			want:   true,
		},
		{
			name:   "no value",
			params: []caaParameter{{tag: "validationmethods", val: ""}}, // equivalent to forbidding issuance
			method: core.ChallengeTypeHTTP01,
			want:   false,
		},
		{
			name:   "only comma",
			params: []caaParameter{{tag: "validationmethods", val: ","}},
			method: core.ChallengeTypeHTTP01,
			want:   false,
		},
		{
			name:   "malformed method",
			params: []caaParameter{{tag: "validationmethods", val: "howdy !"}},
			method: core.ChallengeTypeHTTP01,
			want:   false,
		},
		{
			name:   "invalid method",
			params: []caaParameter{{tag: "validationmethods", val: "tls-sni-01"}},
			method: core.ChallengeTypeHTTP01,
			want:   false,
		},
		{
			name:   "simple match",
			params: []caaParameter{{tag: "validationmethods", val: "http-01"}},
			method: core.ChallengeTypeHTTP01,
			want:   true,
		},
		{
			name:   "simple match, but has a friend",
			params: []caaParameter{{tag: "accounturi", val: "https://example.org"}, {tag: "validationmethods", val: "http-01"}},
			method: core.ChallengeTypeHTTP01,
			want:   true,
		},
		{
			name:   "multiple validationmethods, each with no value",
			params: []caaParameter{{tag: "validationmethods", val: ""}, {tag: "validationmethods", val: ""}},
			method: core.ChallengeTypeHTTP01,
			want:   false,
		},
		{
			name:   "multiple validationmethods, one with no value",
			params: []caaParameter{{tag: "validationmethods", val: ""}, {tag: "validationmethods", val: "http-01"}},
			method: core.ChallengeTypeHTTP01,
			want:   false,
		},
		{
			name:   "multiple validationmethods, each with an identical value",
			params: []caaParameter{{tag: "validationmethods", val: "http-01"}, {tag: "validationmethods", val: "http-01"}},
			method: core.ChallengeTypeHTTP01,
			want:   false,
		},
		{
			name:   "multiple validationmethods, each with a different value",
			params: []caaParameter{{tag: "validationmethods", val: "http-01"}, {tag: "validationmethods", val: "dns-01"}},
			method: core.ChallengeTypeHTTP01,
			want:   false,
		},
		{
			name:   "simple mismatch",
			params: []caaParameter{{tag: "validationmethods", val: "dns-01"}},
			method: core.ChallengeTypeHTTP01,
			want:   false,
		},
		{
			name:   "multiple choices, match first",
			params: []caaParameter{{tag: "validationmethods", val: "http-01,dns-01"}},
			method: core.ChallengeTypeHTTP01,
			want:   true,
		},
		{
			name:   "multiple choices, match second",
			params: []caaParameter{{tag: "validationmethods", val: "http-01,dns-01"}},
			method: core.ChallengeTypeDNS01,
			want:   true,
		},
		{
			name:   "multiple choices, match none",
			params: []caaParameter{{tag: "validationmethods", val: "http-01,dns-01"}},
			method: core.ChallengeTypeTLSALPN01,
			want:   false,
		},
	}

	for _, tc := range tests {
		t.Run(tc.name, func(t *testing.T) {
			t.Parallel()
			got := caaValidationMethodMatches(tc.params, tc.method)
			test.AssertEquals(t, got, tc.want)
		})
	}
}

func TestExtractIssuerDomainAndParameters(t *testing.T) {
	t.Parallel()
	tests := []struct {
		name            string
		value           string
		wantDomain      string
		wantParameters  []caaParameter
		expectErrSubstr string
	}{
		{
			name:            "empty record is valid",
			value:           "",
			wantDomain:      "",
			wantParameters:  nil,
			expectErrSubstr: "",
		},
		{
			name:            "only semicolon is valid",
			value:           ";",
			wantDomain:      "",
			wantParameters:  nil,
			expectErrSubstr: "",
		},
		{
			name:            "only semicolon and whitespace is valid",
			value:           " ; ",
			wantDomain:      "",
			wantParameters:  nil,
			expectErrSubstr: "",
		},
		{
			name:            "only domain is valid",
			value:           "letsencrypt.org",
			wantDomain:      "letsencrypt.org",
			wantParameters:  nil,
			expectErrSubstr: "",
		},
		{
			name:            "only domain with trailing semicolon is valid",
			value:           "letsencrypt.org;",
			wantDomain:      "letsencrypt.org",
			wantParameters:  nil,
			expectErrSubstr: "",
		},
		{
			name:            "only domain with semicolon and trailing whitespace is valid",
			value:           "letsencrypt.org;   ",
			wantDomain:      "letsencrypt.org",
			wantParameters:  nil,
			expectErrSubstr: "",
		},
		{
			name:            "domain with params and whitespace is valid",
			value:           "  letsencrypt.org	;foo=bar;baz=bar",
			wantDomain:      "letsencrypt.org",
			wantParameters:  []caaParameter{{tag: "foo", val: "bar"}, {tag: "baz", val: "bar"}},
			expectErrSubstr: "",
		},
		{
			name:            "domain with params and different whitespace is valid",
			value:           "	letsencrypt.org ;foo=bar;baz=bar",
			wantDomain:      "letsencrypt.org",
			wantParameters:  []caaParameter{{tag: "foo", val: "bar"}, {tag: "baz", val: "bar"}},
			expectErrSubstr: "",
		},
		{
			name:            "empty params are valid",
			value:           "letsencrypt.org; foo=; baz =	bar",
			wantDomain:      "letsencrypt.org",
			wantParameters:  []caaParameter{{tag: "foo", val: ""}, {tag: "baz", val: "bar"}},
			expectErrSubstr: "",
		},
		{
			name:            "whitespace around params is valid",
			value:           "letsencrypt.org; foo=	; baz =	bar",
			wantDomain:      "letsencrypt.org",
			wantParameters:  []caaParameter{{tag: "foo", val: ""}, {tag: "baz", val: "bar"}},
			expectErrSubstr: "",
		},
		{
			name:            "comma-separated param values are valid",
			value:           "letsencrypt.org; foo=b1,b2,b3	; baz =		a=b	",
			wantDomain:      "letsencrypt.org",
			wantParameters:  []caaParameter{{tag: "foo", val: "b1,b2,b3"}, {tag: "baz", val: "a=b"}},
			expectErrSubstr: "",
		},
		{
			name:            "duplicate tags are valid",
			value:           "letsencrypt.org; foo=b1,b2,b3	; foo= b1,b2,b3	",
			wantDomain:      "letsencrypt.org",
			wantParameters:  []caaParameter{{tag: "foo", val: "b1,b2,b3"}, {tag: "foo", val: "b1,b2,b3"}},
			expectErrSubstr: "",
		},
		{
			name:            "spaces in param values are invalid",
			value:           "letsencrypt.org; foo=b1,b2,b3	; baz =		a = b	",
			expectErrSubstr: "value contains disallowed character",
		},
		{
			name:            "spaces in param values are still invalid",
			value:           "letsencrypt.org; foo=b1,b2,b3	; baz=a=	b",
			expectErrSubstr: "value contains disallowed character",
		},
		{
			name:            "param without equals sign is invalid",
			value:           "letsencrypt.org; foo=b1,b2,b3	; baz =		a;b	",
			expectErrSubstr: "parameter not formatted as tag=value",
		},
		{
			name:            "hyphens in param values are valid",
			value:           "letsencrypt.org; 1=2; baz=a-b",
			wantDomain:      "letsencrypt.org",
			wantParameters:  []caaParameter{{tag: "1", val: "2"}, {tag: "baz", val: "a-b"}},
			expectErrSubstr: "",
		},
		{
			name:            "underscores in param tags are invalid",
			value:           "letsencrypt.org; a_b=123",
			expectErrSubstr: "tag contains disallowed character",
		},
		{
			name:            "multiple spaces in param values are extra invalid",
			value:           "letsencrypt.org; ab=1 2 3",
			expectErrSubstr: "value contains disallowed character",
		},
		{
			name:            "hyphens in param tags are invalid",
			value:           "letsencrypt.org; 1=2; a-b=c",
			expectErrSubstr: "tag contains disallowed character",
		},
		{
			name:            "high codepoints in params are invalid",
			value:           "letsencrypt.org; foo=a\u2615b",
			expectErrSubstr: "value contains disallowed character",
		},
		{
			name:            "missing semicolons between params are invalid",
			value:           "letsencrypt.org; foo=b1,b2,b3 baz=a",
			expectErrSubstr: "value contains disallowed character",
		},
	}
	for _, tc := range tests {
		t.Run(tc.name, func(t *testing.T) {
			t.Parallel()
			gotDomain, gotParameters, gotErr := parseCAARecord(&dns.CAA{Value: tc.value})

			if tc.expectErrSubstr == "" {
				test.AssertNotError(t, gotErr, "")
			} else {
				test.AssertError(t, gotErr, "")
				test.AssertContains(t, gotErr.Error(), tc.expectErrSubstr)
			}

			if tc.wantDomain != "" {
				test.AssertEquals(t, gotDomain, tc.wantDomain)
			}

			if tc.wantParameters != nil {
				test.AssertDeepEquals(t, gotParameters, tc.wantParameters)
			}
		})
	}
}<|MERGE_RESOLUTION|>--- conflicted
+++ resolved
@@ -590,11 +590,7 @@
 }
 
 func TestDisabledMultiCAARechecking(t *testing.T) {
-<<<<<<< HEAD
-	brokenRVA, _ := setupRemote(nil, "broken", caaBrokenDNS{})
-=======
 	brokenRVA := setupRemote(nil, "broken", caaBrokenDNS{}, "", "")
->>>>>>> a46c388f
 	remoteVAs := []RemoteVA{{brokenRVA, "broken"}}
 	va, _ := setup(nil, "local", remoteVAs, nil)
 
@@ -668,17 +664,10 @@
 		brokenUA   = "broken"
 		hijackedUA = "hijacked"
 	)
-<<<<<<< HEAD
-	remoteVA, _ := setupRemote(nil, remoteUA, nil)
-	brokenVA, _ := setupRemote(nil, brokenUA, caaBrokenDNS{})
-	// Returns incorrect results
-	hijackedVA, _ := setupRemote(nil, hijackedUA, caaHijackedDNS{})
-=======
 	remoteVA := setupRemote(nil, remoteUA, nil, "", "")
 	brokenVA := setupRemote(nil, brokenUA, caaBrokenDNS{}, "", "")
 	// Returns incorrect results
 	hijackedVA := setupRemote(nil, hijackedUA, caaHijackedDNS{}, "", "")
->>>>>>> a46c388f
 
 	testCases := []struct {
 		name                     string
