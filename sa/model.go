--- conflicted
+++ resolved
@@ -1167,15 +1167,9 @@
 	var validities []authzValidity
 	_, err := s.Select(
 		ctx,
-<<<<<<< HEAD
-		&validityInfo,
-		fmt.Sprintf("SELECT status, expires FROM authz2 WHERE id IN (%s)",
-			db.QuestionMarks(0, len(ids))),
-=======
 		&validities,
 		fmt.Sprintf("SELECT identifierType, identifierValue, status, expires FROM authz2 WHERE id IN (%s)",
-			db.QuestionMarks(len(ids))),
->>>>>>> a21c417b
+			db.QuestionMarks(0, len(ids))),
 		params...,
 	)
 	if err != nil {
@@ -1197,26 +1191,6 @@
 	return v2IDs, err
 }
 
-<<<<<<< HEAD
-// namesForOrder finds all of the requested names associated with an order. The
-// names are returned in their reversed form (see `sa.ReverseName`).
-func namesForOrder(ctx context.Context, s db.Selector, orderID int64) ([]string, error) {
-	var reversedNames []string
-	_, err := s.Select(
-		ctx,
-		&reversedNames,
-		`SELECT reversedName
-	   FROM requestedNames
-	   WHERE orderID = $1`,
-		orderID)
-	if err != nil {
-		return nil, err
-	}
-	return reversedNames, nil
-}
-
-=======
->>>>>>> a21c417b
 // crlShardModel represents one row in the crlShards table. The ThisUpdate and
 // NextUpdate fields are pointers because they are NULL-able columns.
 type crlShardModel struct {
