package wfe2

import (
	"bytes"
	"context"
	"crypto"
	"crypto/ecdsa"
	"crypto/elliptic"
	"crypto/rand"
	"crypto/rsa"
	"crypto/x509"
	"encoding/asn1"
	"encoding/base64"
	"encoding/json"
	"encoding/pem"
	"errors"
	"fmt"
	"io"
	"math/big"
	"net/http"
	"net/http/httptest"
	"net/url"
	"os"
	"sort"
	"strconv"
	"strings"
	"testing"
	"time"

	"github.com/go-jose/go-jose/v4"
	"github.com/jmhodges/clock"
	"github.com/prometheus/client_golang/prometheus"
	"golang.org/x/crypto/ocsp"
	"google.golang.org/grpc"
	"google.golang.org/protobuf/types/known/emptypb"
	"google.golang.org/protobuf/types/known/timestamppb"

	"github.com/letsencrypt/boulder/cmd"
	"github.com/letsencrypt/boulder/core"
	corepb "github.com/letsencrypt/boulder/core/proto"
	berrors "github.com/letsencrypt/boulder/errors"
	"github.com/letsencrypt/boulder/features"
	"github.com/letsencrypt/boulder/goodkey"
	"github.com/letsencrypt/boulder/identifier"
	"github.com/letsencrypt/boulder/issuance"
	blog "github.com/letsencrypt/boulder/log"
	"github.com/letsencrypt/boulder/metrics"
	"github.com/letsencrypt/boulder/mocks"
	"github.com/letsencrypt/boulder/must"
	"github.com/letsencrypt/boulder/nonce"
	noncepb "github.com/letsencrypt/boulder/nonce/proto"
	"github.com/letsencrypt/boulder/probs"
	rapb "github.com/letsencrypt/boulder/ra/proto"
	"github.com/letsencrypt/boulder/ratelimits"
	bredis "github.com/letsencrypt/boulder/redis"
	"github.com/letsencrypt/boulder/revocation"
	sapb "github.com/letsencrypt/boulder/sa/proto"
	"github.com/letsencrypt/boulder/test"
	inmemnonce "github.com/letsencrypt/boulder/test/inmem/nonce"
	"github.com/letsencrypt/boulder/unpause"
	"github.com/letsencrypt/boulder/web"
)

const (
	agreementURL = "http://example.invalid/terms"

	test1KeyPublicJSON = `
	{
		"kty":"RSA",
		"n":"yNWVhtYEKJR21y9xsHV-PD_bYwbXSeNuFal46xYxVfRL5mqha7vttvjB_vc7Xg2RvgCxHPCqoxgMPTzHrZT75LjCwIW2K_klBYN8oYvTwwmeSkAz6ut7ZxPv-nZaT5TJhGk0NT2kh_zSpdriEJ_3vW-mqxYbbBmpvHqsa1_zx9fSuHYctAZJWzxzUZXykbWMWQZpEiE0J4ajj51fInEzVn7VxV-mzfMyboQjujPh7aNJxAWSq4oQEJJDgWwSh9leyoJoPpONHxh5nEE5AjE01FkGICSxjpZsF-w8hOTI3XXohUdu29Se26k2B0PolDSuj0GIQU6-W9TdLXSjBb2SpQ",
		"e":"AQAB"
	}`

	test1KeyPrivatePEM = `
-----BEGIN RSA PRIVATE KEY-----
MIIEowIBAAKCAQEAyNWVhtYEKJR21y9xsHV+PD/bYwbXSeNuFal46xYxVfRL5mqh
a7vttvjB/vc7Xg2RvgCxHPCqoxgMPTzHrZT75LjCwIW2K/klBYN8oYvTwwmeSkAz
6ut7ZxPv+nZaT5TJhGk0NT2kh/zSpdriEJ/3vW+mqxYbbBmpvHqsa1/zx9fSuHYc
tAZJWzxzUZXykbWMWQZpEiE0J4ajj51fInEzVn7VxV+mzfMyboQjujPh7aNJxAWS
q4oQEJJDgWwSh9leyoJoPpONHxh5nEE5AjE01FkGICSxjpZsF+w8hOTI3XXohUdu
29Se26k2B0PolDSuj0GIQU6+W9TdLXSjBb2SpQIDAQABAoIBAHw58SXYV/Yp72Cn
jjFSW+U0sqWMY7rmnP91NsBjl9zNIe3C41pagm39bTIjB2vkBNR8ZRG7pDEB/QAc
Cn9Keo094+lmTArjL407ien7Ld+koW7YS8TyKADYikZo0vAK3qOy14JfQNiFAF9r
Bw61hG5/E58cK5YwQZe+YcyBK6/erM8fLrJEyw4CV49wWdq/QqmNYU1dx4OExAkl
KMfvYXpjzpvyyTnZuS4RONfHsO8+JTyJVm+lUv2x+bTce6R4W++UhQY38HakJ0x3
XRfXooRv1Bletu5OFlpXfTSGz/5gqsfemLSr5UHncsCcFMgoFBsk2t/5BVukBgC7
PnHrAjkCgYEA887PRr7zu3OnaXKxylW5U5t4LzdMQLpslVW7cLPD4Y08Rye6fF5s
O/jK1DNFXIoUB7iS30qR7HtaOnveW6H8/kTmMv/YAhLO7PAbRPCKxxcKtniEmP1x
ADH0tF2g5uHB/zeZhCo9qJiF0QaJynvSyvSyJFmY6lLvYZsAW+C+PesCgYEA0uCi
Q8rXLzLpfH2NKlLwlJTi5JjE+xjbabgja0YySwsKzSlmvYJqdnE2Xk+FHj7TCnSK
KUzQKR7+rEk5flwEAf+aCCNh3W4+Hp9MmrdAcCn8ZsKmEW/o7oDzwiAkRCmLw/ck
RSFJZpvFoxEg15riT37EjOJ4LBZ6SwedsoGA/a8CgYEA2Ve4sdGSR73/NOKZGc23
q4/B4R2DrYRDPhEySnMGoPCeFrSU6z/lbsUIU4jtQWSaHJPu4n2AfncsZUx9WeSb
OzTCnh4zOw33R4N4W8mvfXHODAJ9+kCc1tax1YRN5uTEYzb2dLqPQtfNGxygA1DF
BkaC9CKnTeTnH3TlKgK8tUcCgYB7J1lcgh+9ntwhKinBKAL8ox8HJfkUM+YgDbwR
sEM69E3wl1c7IekPFvsLhSFXEpWpq3nsuMFw4nsVHwaGtzJYAHByhEdpTDLXK21P
heoKF1sioFbgJB1C/Ohe3OqRLDpFzhXOkawOUrbPjvdBM2Erz/r11GUeSlpNazs7
vsoYXQKBgFwFM1IHmqOf8a2wEFa/a++2y/WT7ZG9nNw1W36S3P04K4lGRNRS2Y/S
snYiqxD9nL7pVqQP2Qbqbn0yD6d3G5/7r86F7Wu2pihM8g6oyMZ3qZvvRIBvKfWo
eROL1ve1vmQF3kjrMPhhK2kr6qdWnTE5XlPllVSZFQenSTzj98AO
-----END RSA PRIVATE KEY-----
`

	test2KeyPublicJSON = `{
		"kty":"RSA",
		"n":"qnARLrT7Xz4gRcKyLdydmCr-ey9OuPImX4X40thk3on26FkMznR3fRjs66eLK7mmPcBZ6uOJseURU6wAaZNmemoYx1dMvqvWWIyiQleHSD7Q8vBrhR6uIoO4jAzJZR-ChzZuSDt7iHN-3xUVspu5XGwXU_MVJZshTwp4TaFx5elHIT_ObnTvTOU3Xhish07AbgZKmWsVbXh5s-CrIicU4OexJPgunWZ_YJJueOKmTvnLlTV4MzKR2oZlBKZ27S0-SfdV_QDx_ydle5oMAyKVtlAV35cyPMIsYNwgUGBCdY_2Uzi5eX0lTc7MPRwz6qR1kip-i59VcGcUQgqHV6Fyqw",
		"e":"AQAB"
	}`

	test2KeyPrivatePEM = `
-----BEGIN RSA PRIVATE KEY-----
MIIEpAIBAAKCAQEAqnARLrT7Xz4gRcKyLdydmCr+ey9OuPImX4X40thk3on26FkM
znR3fRjs66eLK7mmPcBZ6uOJseURU6wAaZNmemoYx1dMvqvWWIyiQleHSD7Q8vBr
hR6uIoO4jAzJZR+ChzZuSDt7iHN+3xUVspu5XGwXU/MVJZshTwp4TaFx5elHIT/O
bnTvTOU3Xhish07AbgZKmWsVbXh5s+CrIicU4OexJPgunWZ/YJJueOKmTvnLlTV4
MzKR2oZlBKZ27S0+SfdV/QDx/ydle5oMAyKVtlAV35cyPMIsYNwgUGBCdY/2Uzi5
eX0lTc7MPRwz6qR1kip+i59VcGcUQgqHV6FyqwIDAQABAoIBAG5m8Xpj2YC0aYtG
tsxmX9812mpJFqFOmfS+f5N0gMJ2c+3F4TnKz6vE/ZMYkFnehAT0GErC4WrOiw68
F/hLdtJM74gQ0LGh9dKeJmz67bKqngcAHWW5nerVkDGIBtzuMEsNwxofDcIxrjkr
G0b7AHMRwXqrt0MI3eapTYxby7+08Yxm40mxpSsW87FSaI61LDxUDpeVkn7kolSN
WifVat7CpZb/D2BfGAQDxiU79YzgztpKhbynPdGc/OyyU+CNgk9S5MgUX2m9Elh3
aXrWh2bT2xzF+3KgZdNkJQcdIYVoGq/YRBxlGXPYcG4Do3xKhBmH79Io2BizevZv
nHkbUGECgYEAydjb4rl7wYrElDqAYpoVwKDCZAgC6o3AKSGXfPX1Jd2CXgGR5Hkl
ywP0jdSLbn2v/jgKQSAdRbYuEiP7VdroMb5M6BkBhSY619cH8etoRoLzFo1GxcE8
Y7B598VXMq8TT+TQqw/XRvM18aL3YDZ3LSsR7Gl2jF/sl6VwQAaZToUCgYEA2Cn4
fG58ME+M4IzlZLgAIJ83PlLb9ip6MeHEhUq2Dd0In89nss7Acu0IVg8ES88glJZy
4SjDLGSiuQuoQVo9UBq/E5YghdMJFp5ovwVfEaJ+ruWqOeujvWzzzPVyIWSLXRQa
N4kedtfrlqldMIXywxVru66Q1NOGvhDHm/Q8+28CgYEAkhLCbn3VNed7A9qidrkT
7OdqRoIVujEDU8DfpKtK0jBP3EA+mJ2j4Bvoq4uZrEiBSPS9VwwqovyIstAfX66g
Qv95IK6YDwfvpawUL9sxB3ZU/YkYIp0JWwun+Mtzo1ZYH4V0DZfVL59q9of9hj9k
V+fHfNOF22jAC67KYUtlPxECgYEAwF6hj4L3rDqvQYrB/p8tJdrrW+B7dhgZRNkJ
fiGd4LqLGUWHoH4UkHJXT9bvWNPMx88YDz6qapBoq8svAnHfTLFwyGp7KP1FAkcZ
Kp4KG/SDTvx+QCtvPX1/fjAUUJlc2QmxxyiU3uiK9Tpl/2/FOk2O4aiZpX1VVUIz
kZuKxasCgYBiVRkEBk2W4Ia0B7dDkr2VBrz4m23Y7B9cQLpNAapiijz/0uHrrCl8
TkLlEeVOuQfxTadw05gzKX0jKkMC4igGxvEeilYc6NR6a4nvRulG84Q8VV9Sy9Ie
wk6Oiadty3eQqSBJv0HnpmiEdQVffIK5Pg4M8Dd+aOBnEkbopAJOuA==
-----END RSA PRIVATE KEY-----
`
	test3KeyPrivatePEM = `
-----BEGIN RSA PRIVATE KEY-----
MIIEpAIBAAKCAQEAuTQER6vUA1RDixS8xsfCRiKUNGRzzyIK0MhbS2biClShbb0h
Sx2mPP7gBvis2lizZ9r+y9hL57kNQoYCKndOBg0FYsHzrQ3O9AcoV1z2Mq+XhHZb
FrVYaXI0M3oY9BJCWog0dyi3XC0x8AxC1npd1U61cToHx+3uSvgZOuQA5ffEn5L3
8Dz1Ti7OV3E4XahnRJvejadUmTkki7phLBUXm5MnnyFm0CPpf6ApV7zhLjN5W+nV
0WL17o7v8aDgV/t9nIdi1Y26c3PlCEtiVHZcebDH5F1Deta3oLLg9+g6rWnTqPbY
3knffhp4m0scLD6e33k8MtzxDX/D7vHsg0/X1wIDAQABAoIBAQCnFJpX3lhiuH5G
1uqHmmdVxpRVv9oKn/eJ63cRSzvZfgg0bE/A6Hq0xGtvXqDySttvck4zsGqqHnQr
86G4lfE53D1jnv4qvS5bUKnARwmFKIxU4EHE9s1QM8uMNTaV2nMqIX7TkVP6QHuw
yB70R2inq15dS7EBWVGFKNX6HwAAdj8pFuF6o2vIwmAfee20aFzpWWf81jOH9Ai6
hyJyV3NqrU1JzIwlXaeX67R1VroFdhN/lapp+2b0ZEcJJtFlcYFl99NjkQeVZyik
izNv0GZZNWizc57wU0/8cv+jQ2f26ltvyrPz3QNK61bFfzy+/tfMvLq7sdCmztKJ
tMxCBJOBAoGBAPKnIVQIS2nTvC/qZ8ajw1FP1rkvYblIiixegjgfFhM32HehQ+nu
3TELi3I3LngLYi9o6YSqtNBmdBJB+DUAzIXp0TdOihOweGiv5dAEWwY9rjCzMT5S
GP7dCWiJwoMUHrOs1Po3dwcjj/YsoAW+FC0jSvach2Ln2CvPgr5FP0ARAoGBAMNj
64qUCzgeXiSyPKK69bCCGtHlTYUndwHQAZmABjbmxAXZNYgp/kBezFpKOwmICE8R
kK8YALRrL0VWXl/yj85b0HAZGkquNFHPUDd1e6iiP5TrY+Hy4oqtlYApjH6f85CE
lWjQ1iyUL7aT6fcSgzq65ZWD2hUzvNtWbTt6zQFnAoGAWS/EuDY0QblpOdNWQVR/
vasyqO4ZZRiccKJsCmSioH2uOoozhBAfjJ9JqblOgyDr/bD546E6xD5j+zH0IMci
ZTYDh+h+J659Ez1Topl3O1wAYjX6q4VRWpuzkZDQxYznm/KydSVdwmn3x+uvBW1P
zSdjrjDqMhg1BCVJUNXy4YECgYEAjX1z+dwO68qB3gz7/9NnSzRL+6cTJdNYSIW6
QtAEsAkX9iw+qaXPKgn77X5HljVd3vQXU9QL3pqnloxetxhNrt+p5yMmeOIBnSSF
MEPxEkK7zDlRETPzfP0Kf86WoLNviz2XfFmOXqXIj2w5RuOvB/6DdmwOpr/aiPLj
EulwPw0CgYAMSzsWOt6vU+y/G5NyhUCHvY50TdnGOj2btBk9rYVwWGWxCpg2QF0R
pcKXgGzXEVZKFAqB8V1c/mmCo8ojPgmqGM+GzX2Bj4seVBW7PsTeZUjrHpADshjV
F7o5b7y92NlxO5kwQzRKEAhwS5PbKJdx90iCuG+JlI1YgWlA1VcJMw==
-----END RSA PRIVATE KEY-----
`

	testE1KeyPrivatePEM = `
-----BEGIN EC PRIVATE KEY-----
MHcCAQEEIH+p32RUnqT/iICBEGKrLIWFcyButv0S0lU/BLPOyHn2oAoGCCqGSM49
AwEHoUQDQgAEFwvSZpu06i3frSk/mz9HcD9nETn4wf3mQ+zDtG21GapLytH7R1Zr
ycBzDV9u6cX9qNLc9Bn5DAumz7Zp2AuA+Q==
-----END EC PRIVATE KEY-----
`

	testE2KeyPrivatePEM = `
-----BEGIN EC PRIVATE KEY-----
MHcCAQEEIFRcPxQ989AY6se2RyIoF1ll9O6gHev4oY15SWJ+Jf5eoAoGCCqGSM49
AwEHoUQDQgAES8FOmrZ3ywj4yyFqt0etAD90U+EnkNaOBSLfQmf7pNi8y+kPKoUN
EeMZ9nWyIM6bktLrE11HnFOnKhAYsM5fZA==
-----END EC PRIVATE KEY-----`
)

type MockRegistrationAuthority struct {
	rapb.RegistrationAuthorityClient
	clk                  clock.Clock
	lastRevocationReason revocation.Reason
}

func (ra *MockRegistrationAuthority) NewRegistration(ctx context.Context, in *corepb.Registration, _ ...grpc.CallOption) (*corepb.Registration, error) {
	in.Id = 1
	created := time.Date(2021, 1, 1, 0, 0, 0, 0, time.UTC)
	in.CreatedAt = timestamppb.New(created)
	return in, nil
}

func (ra *MockRegistrationAuthority) UpdateRegistrationContact(ctx context.Context, in *rapb.UpdateRegistrationContactRequest, _ ...grpc.CallOption) (*corepb.Registration, error) {
	return &corepb.Registration{Contact: in.Contacts}, nil
}

func (ra *MockRegistrationAuthority) UpdateRegistrationKey(ctx context.Context, in *rapb.UpdateRegistrationKeyRequest, _ ...grpc.CallOption) (*corepb.Registration, error) {
	return &corepb.Registration{Key: in.Jwk}, nil
}

func (ra *MockRegistrationAuthority) PerformValidation(context.Context, *rapb.PerformValidationRequest, ...grpc.CallOption) (*corepb.Authorization, error) {
	return &corepb.Authorization{}, nil
}

func (ra *MockRegistrationAuthority) RevokeCertByApplicant(ctx context.Context, in *rapb.RevokeCertByApplicantRequest, _ ...grpc.CallOption) (*emptypb.Empty, error) {
	ra.lastRevocationReason = revocation.Reason(in.Code)
	return &emptypb.Empty{}, nil
}

func (ra *MockRegistrationAuthority) RevokeCertByKey(ctx context.Context, in *rapb.RevokeCertByKeyRequest, _ ...grpc.CallOption) (*emptypb.Empty, error) {
	ra.lastRevocationReason = revocation.Reason(ocsp.KeyCompromise)
	return &emptypb.Empty{}, nil
}

// GetAuthorization returns a different authorization depending on the requested
// ID. All authorizations are associated with RegID 1, except for the one that isn't.
func (ra *MockRegistrationAuthority) GetAuthorization(_ context.Context, in *rapb.GetAuthorizationRequest, _ ...grpc.CallOption) (*corepb.Authorization, error) {
	switch in.Id {
	case 1: // Return a valid authorization with a single valid challenge.
		return &corepb.Authorization{
			Id:             "1",
			RegistrationID: 1,
			DnsName:        "not-an-example.com",
			Status:         string(core.StatusValid),
			Expires:        timestamppb.New(ra.clk.Now().AddDate(100, 0, 0)),
			Challenges: []*corepb.Challenge{
				{Id: 1, Type: "http-01", Status: string(core.StatusValid), Token: "token"},
			},
		}, nil
	case 2: // Return a pending authorization with three pending challenges.
		return &corepb.Authorization{
			Id:             "2",
			RegistrationID: 1,
			DnsName:        "not-an-example.com",
			Status:         string(core.StatusPending),
			Expires:        timestamppb.New(ra.clk.Now().AddDate(100, 0, 0)),
			Challenges: []*corepb.Challenge{
				{Id: 1, Type: "http-01", Status: string(core.StatusPending), Token: "token"},
				{Id: 2, Type: "dns-01", Status: string(core.StatusPending), Token: "token"},
				{Id: 3, Type: "tls-alpn-01", Status: string(core.StatusPending), Token: "token"},
			},
		}, nil
	case 3: // Return an expired authorization with three pending (but expired) challenges.
		return &corepb.Authorization{
			Id:             "3",
			RegistrationID: 1,
			DnsName:        "not-an-example.com",
			Status:         string(core.StatusPending),
			Expires:        timestamppb.New(ra.clk.Now().AddDate(-1, 0, 0)),
			Challenges: []*corepb.Challenge{
				{Id: 1, Type: "http-01", Status: string(core.StatusPending), Token: "token"},
				{Id: 2, Type: "dns-01", Status: string(core.StatusPending), Token: "token"},
				{Id: 3, Type: "tls-alpn-01", Status: string(core.StatusPending), Token: "token"},
			},
		}, nil
	case 4: // Return an internal server error.
		return nil, fmt.Errorf("unspecified error")
	case 5: // Return a pending authorization as above, but associated with RegID 2.
		return &corepb.Authorization{
			Id:             "5",
			RegistrationID: 2,
			DnsName:        "not-an-example.com",
			Status:         string(core.StatusPending),
			Expires:        timestamppb.New(ra.clk.Now().AddDate(100, 0, 0)),
			Challenges: []*corepb.Challenge{
				{Id: 1, Type: "http-01", Status: string(core.StatusPending), Token: "token"},
				{Id: 2, Type: "dns-01", Status: string(core.StatusPending), Token: "token"},
				{Id: 3, Type: "tls-alpn-01", Status: string(core.StatusPending), Token: "token"},
			},
		}, nil
	}

	return nil, berrors.NotFoundError("no authorization found with id %q", in.Id)
}

func (ra *MockRegistrationAuthority) DeactivateAuthorization(context.Context, *corepb.Authorization, ...grpc.CallOption) (*emptypb.Empty, error) {
	return &emptypb.Empty{}, nil
}

func (ra *MockRegistrationAuthority) DeactivateRegistration(context.Context, *corepb.Registration, ...grpc.CallOption) (*emptypb.Empty, error) {
	return &emptypb.Empty{}, nil
}

func (ra *MockRegistrationAuthority) NewOrder(ctx context.Context, in *rapb.NewOrderRequest, _ ...grpc.CallOption) (*corepb.Order, error) {
	created := time.Date(2021, 1, 1, 1, 1, 1, 0, time.UTC)
	expires := time.Date(2021, 2, 1, 1, 1, 1, 0, time.UTC)

	return &corepb.Order{
		Id:               1,
		RegistrationID:   in.RegistrationID,
		Created:          timestamppb.New(created),
		Expires:          timestamppb.New(expires),
		DnsNames:         in.DnsNames,
		Status:           string(core.StatusPending),
		V2Authorizations: []int64{1},
	}, nil
}

func (ra *MockRegistrationAuthority) FinalizeOrder(ctx context.Context, in *rapb.FinalizeOrderRequest, _ ...grpc.CallOption) (*corepb.Order, error) {
	in.Order.Status = string(core.StatusProcessing)
	return in.Order, nil
}

func makeBody(s string) io.ReadCloser {
	return io.NopCloser(strings.NewReader(s))
}

// loadKey loads a private key from PEM/DER-encoded data and returns
// a `crypto.Signer`.
func loadKey(t *testing.T, keyBytes []byte) crypto.Signer {
	// pem.Decode does not return an error as its 2nd arg, but instead the "rest"
	// that was leftover from parsing the PEM block. We only care if the decoded
	// PEM block was empty for this test function.
	block, _ := pem.Decode(keyBytes)
	if block == nil {
		t.Fatal("Unable to decode private key PEM bytes")
	}

	// Try decoding as an RSA private key
	if rsaKey, err := x509.ParsePKCS1PrivateKey(block.Bytes); err == nil {
		return rsaKey
	}

	// Try decoding as a PKCS8 private key
	if key, err := x509.ParsePKCS8PrivateKey(block.Bytes); err == nil {
		// Determine the key's true type and return it as a crypto.Signer
		switch k := key.(type) {
		case *rsa.PrivateKey:
			return k
		case *ecdsa.PrivateKey:
			return k
		}
	}

	// Try as an ECDSA private key
	if ecdsaKey, err := x509.ParseECPrivateKey(block.Bytes); err == nil {
		return ecdsaKey
	}

	// Nothing worked! Fail hard.
	t.Fatalf("Unable to decode private key PEM bytes")
	// NOOP - the t.Fatal() call will abort before this return
	return nil
}

var ctx = context.Background()

func setupWFE(t *testing.T) (WebFrontEndImpl, clock.FakeClock, requestSigner) {
	features.Reset()

	fc := clock.NewFake()
	stats := metrics.NoopRegisterer

	testKeyPolicy, err := goodkey.NewPolicy(nil, nil)
	test.AssertNotError(t, err, "creating test keypolicy")

	certChains := map[issuance.NameID][][]byte{}
	issuerCertificates := map[issuance.NameID]*issuance.Certificate{}
	for _, files := range [][]string{
		{
			"../test/hierarchy/int-r3.cert.pem",
			"../test/hierarchy/root-x1.cert.pem",
		},
		{
			"../test/hierarchy/int-r3-cross.cert.pem",
			"../test/hierarchy/root-dst.cert.pem",
		},
		{
			"../test/hierarchy/int-e1.cert.pem",
			"../test/hierarchy/root-x2.cert.pem",
		},
		{
			"../test/hierarchy/int-e1.cert.pem",
			"../test/hierarchy/root-x2-cross.cert.pem",
			"../test/hierarchy/root-x1-cross.cert.pem",
			"../test/hierarchy/root-dst.cert.pem",
		},
	} {
		certs, err := issuance.LoadChain(files)
		test.AssertNotError(t, err, "Unable to load chain")
		var buf bytes.Buffer
		for _, cert := range certs {
			buf.Write([]byte("\n"))
			buf.Write(pem.EncodeToMemory(&pem.Block{Type: "CERTIFICATE", Bytes: cert.Raw}))
		}
		id := certs[0].NameID()
		certChains[id] = append(certChains[id], buf.Bytes())
		issuerCertificates[id] = certs[0]
	}

	mockSA := mocks.NewStorageAuthorityReadOnly(fc)

	log := blog.NewMock()

	// Use derived nonces.
	rncKey := []byte("b8c758dd85e113ea340ce0b3a99f389d40a308548af94d1730a7692c1874f1f")
	noncePrefix := nonce.DerivePrefix("192.168.1.1:8080", rncKey)
	nonceService, err := nonce.NewNonceService(metrics.NoopRegisterer, 100, noncePrefix)
	test.AssertNotError(t, err, "making nonceService")

	inmemNonceService := &inmemnonce.Service{NonceService: nonceService}
	gnc := inmemNonceService
	rnc := inmemNonceService

	// Setup rate limiting.
	rc := bredis.Config{
		Username: "unittest-rw",
		TLS: cmd.TLSConfig{
			CACertFile: "../test/certs/ipki/minica.pem",
			CertFile:   "../test/certs/ipki/localhost/cert.pem",
			KeyFile:    "../test/certs/ipki/localhost/key.pem",
		},
		Lookups: []cmd.ServiceDomain{
			{
				Service: "redisratelimits",
				Domain:  "service.consul",
			},
		},
		LookupDNSAuthority: "consul.service.consul",
	}
	rc.PasswordConfig = cmd.PasswordConfig{
		PasswordFile: "../test/secrets/ratelimits_redis_password",
	}
	ring, err := bredis.NewRingFromConfig(rc, stats, log)
	test.AssertNotError(t, err, "making redis ring client")
	source := ratelimits.NewRedisSource(ring.Ring, fc, stats)
	test.AssertNotNil(t, source, "source should not be nil")
	limiter, err := ratelimits.NewLimiter(fc, source, stats)
	test.AssertNotError(t, err, "making limiter")
	txnBuilder, err := ratelimits.NewTransactionBuilder("../test/config-next/wfe2-ratelimit-defaults.yml", "")
	test.AssertNotError(t, err, "making transaction composer")

	var unpauseSigner unpause.JWTSigner
	var unpauseLifetime time.Duration
	var unpauseURL string
	if os.Getenv("BOULDER_CONFIG_DIR") == "test/config-next" {
		unpauseSigner, err = unpause.NewJWTSigner(cmd.HMACKeyConfig{KeyFile: "../test/secrets/sfe_unpause_key"})
		test.AssertNotError(t, err, "making unpause signer")
		unpauseLifetime = time.Hour * 24 * 14
		unpauseURL = "https://boulder.service.consul:4003"
	}

	wfe, err := NewWebFrontEndImpl(
		stats,
		fc,
		testKeyPolicy,
		certChains,
		issuerCertificates,
		blog.NewMock(),
		10*time.Second,
		10*time.Second,
		30*24*time.Hour,
		7*24*time.Hour,
		&MockRegistrationAuthority{clk: fc},
		mockSA,
		gnc,
		rnc,
		rncKey,
		mockSA,
		limiter,
		txnBuilder,
		100,
		nil,
		unpauseSigner,
		unpauseLifetime,
		unpauseURL,
	)
	test.AssertNotError(t, err, "Unable to create WFE")

	wfe.SubscriberAgreementURL = agreementURL

	return wfe, fc, requestSigner{t, inmemNonceService.AsSource()}
}

// makePostRequestWithPath creates an http.Request for localhost with method
// POST, the provided body, and the correct Content-Length. The path provided
// will be parsed as a URL and used to populate the request URL and RequestURI
func makePostRequestWithPath(path string, body string) *http.Request {
	request := &http.Request{
		Method:     "POST",
		RemoteAddr: "1.1.1.1:7882",
		Header: map[string][]string{
			"Content-Length": {strconv.Itoa(len(body))},
			"Content-Type":   {expectedJWSContentType},
		},
		Body: makeBody(body),
		Host: "localhost",
	}
	url := mustParseURL(path)
	request.URL = url
	request.RequestURI = url.Path
	return request
}

// signAndPost constructs a JWS signed by the account with ID 1, over the given
// payload, with the protected URL set to the provided signedURL. An HTTP
// request constructed to the provided path with the encoded JWS body as the
// POST body is returned.
func signAndPost(signer requestSigner, path, signedURL, payload string) *http.Request {
	_, _, body := signer.byKeyID(1, nil, signedURL, payload)
	return makePostRequestWithPath(path, body)
}

func mustParseURL(s string) *url.URL {
	return must.Do(url.Parse(s))
}

func sortHeader(s string) string {
	a := strings.Split(s, ", ")
	sort.Strings(a)
	return strings.Join(a, ", ")
}

func addHeadIfGet(s []string) []string {
	for _, a := range s {
		if a == "GET" {
			return append(s, "HEAD")
		}
	}
	return s
}

func TestHandleFunc(t *testing.T) {
	wfe, _, _ := setupWFE(t)
	var mux *http.ServeMux
	var rw *httptest.ResponseRecorder
	var stubCalled bool
	runWrappedHandler := func(req *http.Request, pattern string, allowed ...string) {
		mux = http.NewServeMux()
		rw = httptest.NewRecorder()
		stubCalled = false
		wfe.HandleFunc(mux, pattern, func(context.Context, *web.RequestEvent, http.ResponseWriter, *http.Request) {
			stubCalled = true
		}, allowed...)
		req.URL = mustParseURL(pattern)
		mux.ServeHTTP(rw, req)
	}

	// Plain requests (no CORS)
	type testCase struct {
		allowed        []string
		reqMethod      string
		shouldCallStub bool
		shouldSucceed  bool
		pattern        string
	}
	var lastNonce string
	for _, c := range []testCase{
		{[]string{"GET", "POST"}, "GET", true, true, "/test"},
		{[]string{"GET", "POST"}, "GET", true, true, newNoncePath},
		{[]string{"GET", "POST"}, "POST", true, true, "/test"},
		{[]string{"GET"}, "", false, false, "/test"},
		{[]string{"GET"}, "POST", false, false, "/test"},
		{[]string{"GET"}, "OPTIONS", false, true, "/test"},
		{[]string{"GET"}, "MAKE-COFFEE", false, false, "/test"}, // 405, or 418?
		{[]string{"GET"}, "GET", true, true, directoryPath},
	} {
		runWrappedHandler(&http.Request{Method: c.reqMethod}, c.pattern, c.allowed...)
		test.AssertEquals(t, stubCalled, c.shouldCallStub)
		if c.shouldSucceed {
			test.AssertEquals(t, rw.Code, http.StatusOK)
		} else {
			test.AssertEquals(t, rw.Code, http.StatusMethodNotAllowed)
			test.AssertEquals(t, sortHeader(rw.Header().Get("Allow")), sortHeader(strings.Join(addHeadIfGet(c.allowed), ", ")))
			test.AssertUnmarshaledEquals(t,
				rw.Body.String(),
				`{"type":"`+probs.ErrorNS+`malformed","detail":"Method not allowed","status":405}`)
		}
		if c.reqMethod == "GET" && c.pattern != newNoncePath {
			nonce := rw.Header().Get("Replay-Nonce")
			test.AssertEquals(t, nonce, "")
		} else {
			nonce := rw.Header().Get("Replay-Nonce")
			test.AssertNotEquals(t, nonce, lastNonce)
			test.AssertNotEquals(t, nonce, "")
			lastNonce = nonce
		}
		linkHeader := rw.Header().Get("Link")
		if c.pattern != directoryPath {
			// If the pattern wasn't the directory there should be a Link header for the index
			test.AssertEquals(t, linkHeader, `<http://localhost/directory>;rel="index"`)
		} else {
			// The directory resource shouldn't get a link header
			test.AssertEquals(t, linkHeader, "")
		}
	}

	// Disallowed method returns error JSON in body
	runWrappedHandler(&http.Request{Method: "PUT"}, "/test", "GET", "POST")
	test.AssertEquals(t, rw.Header().Get("Content-Type"), "application/problem+json")
	test.AssertUnmarshaledEquals(t, rw.Body.String(), `{"type":"`+probs.ErrorNS+`malformed","detail":"Method not allowed","status":405}`)
	test.AssertEquals(t, sortHeader(rw.Header().Get("Allow")), "GET, HEAD, POST")

	// Disallowed method special case: response to HEAD has got no body
	runWrappedHandler(&http.Request{Method: "HEAD"}, "/test", "GET", "POST")
	test.AssertEquals(t, stubCalled, true)
	test.AssertEquals(t, rw.Body.String(), "")

	// HEAD doesn't work with POST-only endpoints
	runWrappedHandler(&http.Request{Method: "HEAD"}, "/test", "POST")
	test.AssertEquals(t, stubCalled, false)
	test.AssertEquals(t, rw.Code, http.StatusMethodNotAllowed)
	test.AssertEquals(t, rw.Header().Get("Content-Type"), "application/problem+json")
	test.AssertEquals(t, rw.Header().Get("Allow"), "POST")
	test.AssertUnmarshaledEquals(t, rw.Body.String(), `{"type":"`+probs.ErrorNS+`malformed","detail":"Method not allowed","status":405}`)

	wfe.AllowOrigins = []string{"*"}
	testOrigin := "https://example.com"

	// CORS "actual" request for disallowed method
	runWrappedHandler(&http.Request{
		Method: "POST",
		Header: map[string][]string{
			"Origin": {testOrigin},
		},
	}, "/test", "GET")
	test.AssertEquals(t, stubCalled, false)
	test.AssertEquals(t, rw.Code, http.StatusMethodNotAllowed)

	// CORS "actual" request for allowed method
	runWrappedHandler(&http.Request{
		Method: "GET",
		Header: map[string][]string{
			"Origin": {testOrigin},
		},
	}, "/test", "GET", "POST")
	test.AssertEquals(t, stubCalled, true)
	test.AssertEquals(t, rw.Code, http.StatusOK)
	test.AssertEquals(t, rw.Header().Get("Access-Control-Allow-Methods"), "")
	test.AssertEquals(t, rw.Header().Get("Access-Control-Allow-Origin"), "*")
	test.AssertEquals(t, rw.Header().Get("Access-Control-Allow-Headers"), "Content-Type")
	test.AssertEquals(t, sortHeader(rw.Header().Get("Access-Control-Expose-Headers")), "Link, Location, Replay-Nonce")

	// CORS preflight request for disallowed method
	runWrappedHandler(&http.Request{
		Method: "OPTIONS",
		Header: map[string][]string{
			"Origin":                        {testOrigin},
			"Access-Control-Request-Method": {"POST"},
		},
	}, "/test", "GET")
	test.AssertEquals(t, stubCalled, false)
	test.AssertEquals(t, rw.Code, http.StatusOK)
	test.AssertEquals(t, rw.Header().Get("Allow"), "GET, HEAD")
	test.AssertEquals(t, rw.Header().Get("Access-Control-Allow-Origin"), "")
	test.AssertEquals(t, rw.Header().Get("Access-Control-Allow-Headers"), "")

	// CORS preflight request for allowed method
	runWrappedHandler(&http.Request{
		Method: "OPTIONS",
		Header: map[string][]string{
			"Origin":                         {testOrigin},
			"Access-Control-Request-Method":  {"POST"},
			"Access-Control-Request-Headers": {"X-Accept-Header1, X-Accept-Header2", "X-Accept-Header3"},
		},
	}, "/test", "GET", "POST")
	test.AssertEquals(t, rw.Code, http.StatusOK)
	test.AssertEquals(t, rw.Header().Get("Access-Control-Allow-Origin"), "*")
	test.AssertEquals(t, rw.Header().Get("Access-Control-Allow-Headers"), "Content-Type")
	test.AssertEquals(t, rw.Header().Get("Access-Control-Max-Age"), "86400")
	test.AssertEquals(t, sortHeader(rw.Header().Get("Access-Control-Allow-Methods")), "GET, HEAD, POST")
	test.AssertEquals(t, sortHeader(rw.Header().Get("Access-Control-Expose-Headers")), "Link, Location, Replay-Nonce")

	// OPTIONS request without an Origin header (i.e., not a CORS
	// preflight request)
	runWrappedHandler(&http.Request{
		Method: "OPTIONS",
		Header: map[string][]string{
			"Access-Control-Request-Method": {"POST"},
		},
	}, "/test", "GET", "POST")
	test.AssertEquals(t, rw.Code, http.StatusOK)
	test.AssertEquals(t, rw.Header().Get("Access-Control-Allow-Origin"), "")
	test.AssertEquals(t, rw.Header().Get("Access-Control-Allow-Headers"), "")
	test.AssertEquals(t, sortHeader(rw.Header().Get("Allow")), "GET, HEAD, POST")

	// CORS preflight request missing optional Request-Method
	// header. The "actual" request will be GET.
	for _, allowedMethod := range []string{"GET", "POST"} {
		runWrappedHandler(&http.Request{
			Method: "OPTIONS",
			Header: map[string][]string{
				"Origin": {testOrigin},
			},
		}, "/test", allowedMethod)
		test.AssertEquals(t, rw.Code, http.StatusOK)
		if allowedMethod == "GET" {
			test.AssertEquals(t, rw.Header().Get("Access-Control-Allow-Origin"), "*")
			test.AssertEquals(t, rw.Header().Get("Access-Control-Allow-Headers"), "Content-Type")
			test.AssertEquals(t, rw.Header().Get("Access-Control-Allow-Methods"), "GET, HEAD")
		} else {
			test.AssertEquals(t, rw.Header().Get("Access-Control-Allow-Origin"), "")
			test.AssertEquals(t, rw.Header().Get("Access-Control-Allow-Headers"), "")
		}
	}

	// No CORS headers are given when configuration does not list
	// "*" or the client-provided origin.
	for _, wfe.AllowOrigins = range [][]string{
		{},
		{"http://example.com", "https://other.example"},
		{""}, // Invalid origin is never matched
	} {
		runWrappedHandler(&http.Request{
			Method: "OPTIONS",
			Header: map[string][]string{
				"Origin":                        {testOrigin},
				"Access-Control-Request-Method": {"POST"},
			},
		}, "/test", "POST")
		test.AssertEquals(t, rw.Code, http.StatusOK)
		for _, h := range []string{
			"Access-Control-Allow-Methods",
			"Access-Control-Allow-Origin",
			"Access-Control-Allow-Headers",
			"Access-Control-Expose-Headers",
			"Access-Control-Request-Headers",
		} {
			test.AssertEquals(t, rw.Header().Get(h), "")
		}
	}

	// CORS headers are offered when configuration lists "*" or
	// the client-provided origin.
	for _, wfe.AllowOrigins = range [][]string{
		{testOrigin, "http://example.org", "*"},
		{"", "http://example.org", testOrigin}, // Invalid origin is harmless
	} {
		runWrappedHandler(&http.Request{
			Method: "OPTIONS",
			Header: map[string][]string{
				"Origin":                        {testOrigin},
				"Access-Control-Request-Method": {"POST"},
			},
		}, "/test", "POST")
		test.AssertEquals(t, rw.Code, http.StatusOK)
		test.AssertEquals(t, rw.Header().Get("Access-Control-Allow-Origin"), testOrigin)
		// http://www.w3.org/TR/cors/ section 6.4:
		test.AssertEquals(t, rw.Header().Get("Vary"), "Origin")
	}
}

func TestPOST404(t *testing.T) {
	wfe, _, _ := setupWFE(t)
	responseWriter := httptest.NewRecorder()
	url, _ := url.Parse("/foobar")
	wfe.Index(ctx, newRequestEvent(), responseWriter, &http.Request{
		Method: "POST",
		URL:    url,
	})
	test.AssertEquals(t, responseWriter.Code, http.StatusNotFound)
}

func TestIndex(t *testing.T) {
	wfe, _, _ := setupWFE(t)

	responseWriter := httptest.NewRecorder()

	url, _ := url.Parse("/")
	wfe.Index(ctx, newRequestEvent(), responseWriter, &http.Request{
		Method: "GET",
		URL:    url,
	})
	test.AssertEquals(t, responseWriter.Code, http.StatusOK)
	test.AssertNotEquals(t, responseWriter.Body.String(), "404 page not found\n")
	test.Assert(t, strings.Contains(responseWriter.Body.String(), directoryPath),
		"directory path not found")
	test.AssertEquals(t, responseWriter.Header().Get("Cache-Control"), "public, max-age=0, no-cache")

	responseWriter.Body.Reset()
	responseWriter.Header().Del("Cache-Control")
	url, _ = url.Parse("/foo")
	wfe.Index(ctx, newRequestEvent(), responseWriter, &http.Request{
		URL: url,
	})
	//test.AssertEquals(t, responseWriter.Code, http.StatusNotFound)
	test.AssertEquals(t, responseWriter.Body.String(), "404 page not found\n")
	test.AssertEquals(t, responseWriter.Header().Get("Cache-Control"), "")
}

// randomDirectoryKeyPresent unmarshals the given buf of JSON and returns true
// if `randomDirKeyExplanationLink` appears as the value of a key in the directory
// object.
func randomDirectoryKeyPresent(t *testing.T, buf []byte) bool {
	var dir map[string]interface{}
	err := json.Unmarshal(buf, &dir)
	if err != nil {
		t.Errorf("Failed to unmarshal directory: %s", err)
	}
	for _, v := range dir {
		if v == randomDirKeyExplanationLink {
			return true
		}
	}
	return false
}

type fakeRand struct{}

func (fr fakeRand) Read(p []byte) (int, error) {
	return len(p), nil
}

func TestDirectory(t *testing.T) {
	wfe, _, signer := setupWFE(t)
	mux := wfe.Handler(metrics.NoopRegisterer)
	core.RandReader = fakeRand{}
	defer func() { core.RandReader = rand.Reader }()

	dirURL, _ := url.Parse("/directory")

	getReq := &http.Request{
		Method: http.MethodGet,
		URL:    dirURL,
		Host:   "localhost:4300",
	}

	_, _, jwsBody := signer.byKeyID(1, nil, "http://localhost/directory", "")
	postAsGetReq := makePostRequestWithPath("/directory", jwsBody)

	testCases := []struct {
		name         string
		caaIdent     string
		website      string
		expectedJSON string
		request      *http.Request
	}{
		{
			name:    "standard GET, no CAA ident/website meta",
			request: getReq,
			expectedJSON: `{
  "keyChange": "http://localhost:4300/acme/key-change",
  "meta": {
    "termsOfService": "http://example.invalid/terms"
  },
  "newNonce": "http://localhost:4300/acme/new-nonce",
  "newAccount": "http://localhost:4300/acme/new-acct",
  "newOrder": "http://localhost:4300/acme/new-order",
  "revokeCert": "http://localhost:4300/acme/revoke-cert",
  "AAAAAAAAAAA": "https://community.letsencrypt.org/t/adding-random-entries-to-the-directory/33417"
}`,
		},
		{
			name:     "standard GET, CAA ident/website meta",
			caaIdent: "Radiant Lock",
			website:  "zombo.com",
			request:  getReq,
			expectedJSON: `{
  "AAAAAAAAAAA": "https://community.letsencrypt.org/t/adding-random-entries-to-the-directory/33417",
  "keyChange": "http://localhost:4300/acme/key-change",
  "meta": {
    "caaIdentities": [
      "Radiant Lock"
    ],
    "termsOfService": "http://example.invalid/terms",
    "website": "zombo.com"
  },
  "newAccount": "http://localhost:4300/acme/new-acct",
  "newNonce": "http://localhost:4300/acme/new-nonce",
  "newOrder": "http://localhost:4300/acme/new-order",
  "revokeCert": "http://localhost:4300/acme/revoke-cert"
}`,
		},
		{
			name:     "POST-as-GET, CAA ident/website meta",
			caaIdent: "Radiant Lock",
			website:  "zombo.com",
			request:  postAsGetReq,
			expectedJSON: `{
  "AAAAAAAAAAA": "https://community.letsencrypt.org/t/adding-random-entries-to-the-directory/33417",
  "keyChange": "http://localhost/acme/key-change",
  "meta": {
    "caaIdentities": [
      "Radiant Lock"
    ],
    "termsOfService": "http://example.invalid/terms",
    "website": "zombo.com"
  },
  "newAccount": "http://localhost/acme/new-acct",
  "newNonce": "http://localhost/acme/new-nonce",
  "newOrder": "http://localhost/acme/new-order",
  "revokeCert": "http://localhost/acme/revoke-cert"
}`,
		},
	}

	for _, tc := range testCases {
		t.Run(tc.name, func(t *testing.T) {
			// Configure a caaIdentity and website for the /directory meta based on the tc
			wfe.DirectoryCAAIdentity = tc.caaIdent // "Radiant Lock"
			wfe.DirectoryWebsite = tc.website      //"zombo.com"
			responseWriter := httptest.NewRecorder()
			// Serve the /directory response for this request into a recorder
			mux.ServeHTTP(responseWriter, tc.request)
			// We expect all directory requests to return a json object with a good HTTP status
			test.AssertEquals(t, responseWriter.Header().Get("Content-Type"), "application/json")
			// We expect all requests to return status OK
			test.AssertEquals(t, responseWriter.Code, http.StatusOK)
			// The response should match expected
			test.AssertUnmarshaledEquals(t, responseWriter.Body.String(), tc.expectedJSON)
			// Check that the random directory key is present
			test.AssertEquals(t,
				randomDirectoryKeyPresent(t, responseWriter.Body.Bytes()),
				true)
		})
	}
}

func TestRelativeDirectory(t *testing.T) {
	wfe, _, _ := setupWFE(t)
	mux := wfe.Handler(metrics.NoopRegisterer)
	core.RandReader = fakeRand{}
	defer func() { core.RandReader = rand.Reader }()

	expectedDirectory := func(hostname string) string {
		expected := new(bytes.Buffer)

		fmt.Fprintf(expected, "{")
		fmt.Fprintf(expected, `"keyChange":"%s/acme/key-change",`, hostname)
		fmt.Fprintf(expected, `"newNonce":"%s/acme/new-nonce",`, hostname)
		fmt.Fprintf(expected, `"newAccount":"%s/acme/new-acct",`, hostname)
		fmt.Fprintf(expected, `"newOrder":"%s/acme/new-order",`, hostname)
		fmt.Fprintf(expected, `"revokeCert":"%s/acme/revoke-cert",`, hostname)
		fmt.Fprintf(expected, `"AAAAAAAAAAA":"https://community.letsencrypt.org/t/adding-random-entries-to-the-directory/33417",`)
		fmt.Fprintf(expected, `"meta":{"termsOfService":"http://example.invalid/terms"}`)
		fmt.Fprintf(expected, "}")
		return expected.String()
	}

	dirTests := []struct {
		host        string
		protoHeader string
		result      string
	}{
		// Test '' (No host header) with no proto header
		{"", "", expectedDirectory("http://localhost")},
		// Test localhost:4300 with no proto header
		{"localhost:4300", "", expectedDirectory("http://localhost:4300")},
		// Test 127.0.0.1:4300 with no proto header
		{"127.0.0.1:4300", "", expectedDirectory("http://127.0.0.1:4300")},
		// Test localhost:4300 with HTTP proto header
		{"localhost:4300", "http", expectedDirectory("http://localhost:4300")},
		// Test localhost:4300 with HTTPS proto header
		{"localhost:4300", "https", expectedDirectory("https://localhost:4300")},
	}

	for _, tt := range dirTests {
		var headers map[string][]string
		responseWriter := httptest.NewRecorder()

		if tt.protoHeader != "" {
			headers = map[string][]string{
				"X-Forwarded-Proto": {tt.protoHeader},
			}
		}

		mux.ServeHTTP(responseWriter, &http.Request{
			Method: "GET",
			Host:   tt.host,
			URL:    mustParseURL(directoryPath),
			Header: headers,
		})
		test.AssertEquals(t, responseWriter.Header().Get("Content-Type"), "application/json")
		test.AssertEquals(t, responseWriter.Code, http.StatusOK)
		test.AssertUnmarshaledEquals(t, responseWriter.Body.String(), tt.result)
	}
}

// TestNonceEndpoint tests requests to the WFE2's new-nonce endpoint
func TestNonceEndpoint(t *testing.T) {
	wfe, _, signer := setupWFE(t)
	mux := wfe.Handler(metrics.NoopRegisterer)

	getReq := &http.Request{
		Method: http.MethodGet,
		URL:    mustParseURL(newNoncePath),
	}
	headReq := &http.Request{
		Method: http.MethodHead,
		URL:    mustParseURL(newNoncePath),
	}

	_, _, jwsBody := signer.byKeyID(1, nil, fmt.Sprintf("http://localhost%s", newNoncePath), "")
	postAsGetReq := makePostRequestWithPath(newNoncePath, jwsBody)

	testCases := []struct {
		name           string
		request        *http.Request
		expectedStatus int
	}{
		{
			name:           "GET new-nonce request",
			request:        getReq,
			expectedStatus: http.StatusNoContent,
		},
		{
			name:           "HEAD new-nonce request",
			request:        headReq,
			expectedStatus: http.StatusOK,
		},
		{
			name:           "POST-as-GET new-nonce request",
			request:        postAsGetReq,
			expectedStatus: http.StatusOK,
		},
	}

	for _, tc := range testCases {
		t.Run(tc.name, func(t *testing.T) {
			responseWriter := httptest.NewRecorder()
			mux.ServeHTTP(responseWriter, tc.request)
			// The response should have the expected HTTP status code
			test.AssertEquals(t, responseWriter.Code, tc.expectedStatus)
			// And the response should contain a valid nonce in the Replay-Nonce header
			nonce := responseWriter.Header().Get("Replay-Nonce")
			redeemResp, err := wfe.rnc.Redeem(context.Background(), &noncepb.NonceMessage{Nonce: nonce})
			test.AssertNotError(t, err, "redeeming nonce")
			test.AssertEquals(t, redeemResp.Valid, true)
			// The server MUST include a Cache-Control header field with the "no-store"
			// directive in responses for the newNonce resource, in order to prevent
			// caching of this resource.
			cacheControl := responseWriter.Header().Get("Cache-Control")
			test.AssertEquals(t, cacheControl, "no-store")
		})
	}
}

func TestHTTPMethods(t *testing.T) {
	wfe, _, _ := setupWFE(t)
	mux := wfe.Handler(metrics.NoopRegisterer)

	// NOTE: Boulder's muxer treats HEAD as implicitly allowed if GET is specified
	// so we include both here in `getOnly`
	getOnly := map[string]bool{http.MethodGet: true, http.MethodHead: true}
	postOnly := map[string]bool{http.MethodPost: true}
	getOrPost := map[string]bool{http.MethodGet: true, http.MethodHead: true, http.MethodPost: true}

	testCases := []struct {
		Name    string
		Path    string
		Allowed map[string]bool
	}{
		{
			Name:    "Index path should be GET only",
			Path:    "/",
			Allowed: getOnly,
		},
		{
			Name:    "Directory path should be GET or POST only",
			Path:    directoryPath,
			Allowed: getOrPost,
		},
		{
			Name:    "NewAcct path should be POST only",
			Path:    newAcctPath,
			Allowed: postOnly,
		},
		{
			Name:    "Acct path should be POST only",
			Path:    acctPath,
			Allowed: postOnly,
		},
		// TODO(@cpu): Remove GET authz support, support only POST-as-GET
		{
			Name:    "Authz path should be GET or POST only",
			Path:    authzPath,
			Allowed: getOrPost,
		},
		// TODO(@cpu): Remove GET challenge support, support only POST-as-GET
		{
			Name:    "Challenge path should be GET or POST only",
			Path:    challengePath,
			Allowed: getOrPost,
		},
		// TODO(@cpu): Remove GET certificate support, support only POST-as-GET
		{
			Name:    "Certificate path should be GET or POST only",
			Path:    certPath,
			Allowed: getOrPost,
		},
		{
			Name:    "RevokeCert path should be POST only",
			Path:    revokeCertPath,
			Allowed: postOnly,
		},
		{
			Name:    "Build ID path should be GET only",
			Path:    buildIDPath,
			Allowed: getOnly,
		},
		{
			Name:    "Rollover path should be POST only",
			Path:    rolloverPath,
			Allowed: postOnly,
		},
		{
			Name:    "New order path should be POST only",
			Path:    newOrderPath,
			Allowed: postOnly,
		},
		// TODO(@cpu): Remove GET order support, support only POST-as-GET
		{
			Name:    "Order path should be GET or POST only",
			Path:    orderPath,
			Allowed: getOrPost,
		},
		{
			Name:    "Nonce path should be GET or POST only",
			Path:    newNoncePath,
			Allowed: getOrPost,
		},
	}

	// NOTE: We omit http.MethodOptions because all requests with this method are
	// redirected to a special endpoint for CORS headers
	allMethods := []string{
		http.MethodGet,
		http.MethodHead,
		http.MethodPost,
		http.MethodPut,
		http.MethodPatch,
		http.MethodDelete,
		http.MethodConnect,
		http.MethodTrace,
	}

	responseWriter := httptest.NewRecorder()

	for _, tc := range testCases {
		t.Run(tc.Name, func(t *testing.T) {
			// For every possible HTTP method check what the mux serves for the test
			// case path
			for _, method := range allMethods {
				responseWriter.Body.Reset()
				mux.ServeHTTP(responseWriter, &http.Request{
					Method: method,
					URL:    mustParseURL(tc.Path),
				})
				// If the method isn't one that is intended to be allowed by the path,
				// check that the response was the not allowed response
				if _, ok := tc.Allowed[method]; !ok {
					var prob probs.ProblemDetails
					// Unmarshal the body into a problem
					body := responseWriter.Body.String()
					err := json.Unmarshal([]byte(body), &prob)
					test.AssertNotError(t, err, fmt.Sprintf("Error unmarshalling resp body: %q", body))
					// TODO(@cpu): It seems like the mux should be returning
					// http.StatusMethodNotAllowed here, but instead it returns StatusOK
					// with a problem that has a StatusMethodNotAllowed HTTPStatus. Is
					// this a bug?
					test.AssertEquals(t, responseWriter.Code, http.StatusOK)
					test.AssertEquals(t, prob.HTTPStatus, http.StatusMethodNotAllowed)
					test.AssertEquals(t, prob.Detail, "Method not allowed")
				} else {
					// Otherwise if it was an allowed method, ensure that the response was
					// *not* StatusMethodNotAllowed
					test.AssertNotEquals(t, responseWriter.Code, http.StatusMethodNotAllowed)
				}
			}
		})
	}
}

func TestGetChallengeHandler(t *testing.T) {
	wfe, _, _ := setupWFE(t)

	// The slug "7TyhFQ" is the StringID of a challenge with type "http-01" and
	// token "token".
	challSlug := "7TyhFQ"

	for _, method := range []string{"GET", "HEAD"} {
		resp := httptest.NewRecorder()

		// We set req.URL.Path separately to emulate the path-stripping that
		// Boulder's request handler does.
		challengeURL := fmt.Sprintf("http://localhost/acme/chall-v3/1/%s", challSlug)
		req, err := http.NewRequest(method, challengeURL, nil)
		test.AssertNotError(t, err, "Could not make NewRequest")
		req.URL.Path = fmt.Sprintf("1/%s", challSlug)

		wfe.ChallengeHandler(ctx, newRequestEvent(), resp, req)
		test.AssertEquals(t, resp.Code, http.StatusOK)
		test.AssertEquals(t, resp.Header().Get("Location"), challengeURL)
		test.AssertEquals(t, resp.Header().Get("Content-Type"), "application/json")
		test.AssertEquals(t, resp.Header().Get("Link"), `<http://localhost/acme/authz-v3/1>;rel="up"`)

		// Body is only relevant for GET. For HEAD, body will
		// be discarded by HandleFunc() anyway, so it doesn't
		// matter what Challenge() writes to it.
		if method == "GET" {
			test.AssertUnmarshaledEquals(
				t, resp.Body.String(),
				`{"status": "valid", "type":"http-01","token":"token","url":"http://localhost/acme/chall-v3/1/7TyhFQ"}`)
		}
	}
}

func TestGetChallengeHandlerWithAccount(t *testing.T) {
	wfe, _, _ := setupWFE(t)

	// The slug "7TyhFQ" is the StringID of a challenge with type "http-01" and
	// token "token".
	challSlug := "7TyhFQ"

	for _, method := range []string{"GET", "HEAD"} {
		resp := httptest.NewRecorder()

		// We set req.URL.Path separately to emulate the path-stripping that
		// Boulder's request handler does.
		challengeURL := fmt.Sprintf("http://localhost/acme/chall/1/1/%s", challSlug)
		req, err := http.NewRequest(method, challengeURL, nil)
		test.AssertNotError(t, err, "Could not make NewRequest")
		req.URL.Path = fmt.Sprintf("1/1/%s", challSlug)

		wfe.ChallengeHandlerWithAccount(ctx, newRequestEvent(), resp, req)
		test.AssertEquals(t, resp.Code, http.StatusOK)
		test.AssertEquals(t, resp.Header().Get("Location"), challengeURL)
		test.AssertEquals(t, resp.Header().Get("Content-Type"), "application/json")
		test.AssertEquals(t, resp.Header().Get("Link"), `<http://localhost/acme/authz/1/1>;rel="up"`)

		// Body is only relevant for GET. For HEAD, body will
		// be discarded by HandleFunc() anyway, so it doesn't
		// matter what Challenge() writes to it.
		if method == "GET" {
			test.AssertUnmarshaledEquals(
				t, resp.Body.String(),
				`{"status": "valid", "type":"http-01","token":"token","url":"http://localhost/acme/chall/1/1/7TyhFQ"}`)
		}
	}
}

func TestChallengeHandler(t *testing.T) {
	wfe, _, signer := setupWFE(t)

	post := func(path string) *http.Request {
		signedURL := fmt.Sprintf("http://localhost/%s", path)
		_, _, jwsBody := signer.byKeyID(1, nil, signedURL, `{}`)
		return makePostRequestWithPath(path, jwsBody)
	}
	postAsGet := func(keyID int64, path, body string) *http.Request {
		_, _, jwsBody := signer.byKeyID(keyID, nil, fmt.Sprintf("http://localhost/%s", path), body)
		return makePostRequestWithPath(path, jwsBody)
	}

	testCases := []struct {
		Name            string
		Request         *http.Request
		ExpectedStatus  int
		ExpectedHeaders map[string]string
		ExpectedBody    string
	}{
		{
			Name:           "Valid challenge",
			Request:        post("1/7TyhFQ"),
			ExpectedStatus: http.StatusOK,
			ExpectedHeaders: map[string]string{
				"Content-Type": "application/json",
				"Location":     "http://localhost/acme/chall-v3/1/7TyhFQ",
				"Link":         `<http://localhost/acme/authz-v3/1>;rel="up"`,
			},
			ExpectedBody: `{"status": "valid", "type":"http-01","token":"token","url":"http://localhost/acme/chall-v3/1/7TyhFQ"}`,
		},
		{
			Name:           "Expired challenge",
			Request:        post("3/7TyhFQ"),
			ExpectedStatus: http.StatusNotFound,
			ExpectedBody:   `{"type":"` + probs.ErrorNS + `malformed","detail":"Expired authorization","status":404}`,
		},
		{
			Name:           "Missing challenge",
			Request:        post("1/"),
			ExpectedStatus: http.StatusNotFound,
			ExpectedBody:   `{"type":"` + probs.ErrorNS + `malformed","detail":"No such challenge","status":404}`,
		},
		{
			Name:           "Unspecified database error",
			Request:        post("4/7TyhFQ"),
			ExpectedStatus: http.StatusInternalServerError,
			ExpectedBody:   `{"type":"` + probs.ErrorNS + `serverInternal","detail":"Problem getting authorization","status":500}`,
		},
		{
			Name:           "POST-as-GET, wrong owner",
			Request:        postAsGet(1, "5/7TyhFQ", ""),
			ExpectedStatus: http.StatusForbidden,
			ExpectedBody:   `{"type":"` + probs.ErrorNS + `unauthorized","detail":"User account ID doesn't match account ID in authorization","status":403}`,
		},
		{
			Name:           "Valid POST-as-GET",
			Request:        postAsGet(1, "1/7TyhFQ", ""),
			ExpectedStatus: http.StatusOK,
			ExpectedBody:   `{"status": "valid", "type":"http-01", "token":"token", "url": "http://localhost/acme/chall-v3/1/7TyhFQ"}`,
		},
	}

	for _, tc := range testCases {
		t.Run(tc.Name, func(t *testing.T) {
			responseWriter := httptest.NewRecorder()
			wfe.ChallengeHandler(ctx, newRequestEvent(), responseWriter, tc.Request)
			// Check the response code, headers and body match expected
			headers := responseWriter.Header()
			body := responseWriter.Body.String()
			test.AssertEquals(t, responseWriter.Code, tc.ExpectedStatus)
			for h, v := range tc.ExpectedHeaders {
				test.AssertEquals(t, headers.Get(h), v)
			}
			test.AssertUnmarshaledEquals(t, body, tc.ExpectedBody)
		})
	}
}

func TestChallengeHandlerWithAccount(t *testing.T) {
	wfe, _, signer := setupWFE(t)

	post := func(path string) *http.Request {
		signedURL := fmt.Sprintf("http://localhost/%s", path)
		_, _, jwsBody := signer.byKeyID(1, nil, signedURL, `{}`)
		return makePostRequestWithPath(path, jwsBody)
	}
	postAsGet := func(keyID int64, path, body string) *http.Request {
		_, _, jwsBody := signer.byKeyID(keyID, nil, fmt.Sprintf("http://localhost/%s", path), body)
		return makePostRequestWithPath(path, jwsBody)
	}

	testCases := []struct {
		Name            string
		Request         *http.Request
		ExpectedStatus  int
		ExpectedHeaders map[string]string
		ExpectedBody    string
	}{
		{
			Name:           "Valid challenge",
			Request:        post("1/1/7TyhFQ"),
			ExpectedStatus: http.StatusOK,
			ExpectedHeaders: map[string]string{
				"Content-Type": "application/json",
				"Location":     "http://localhost/acme/chall/1/1/7TyhFQ",
				"Link":         `<http://localhost/acme/authz/1/1>;rel="up"`,
			},
			ExpectedBody: `{"status": "valid", "type":"http-01","token":"token","url":"http://localhost/acme/chall/1/1/7TyhFQ"}`,
		},
		{
			Name:           "Expired challenge",
			Request:        post("1/3/7TyhFQ"),
			ExpectedStatus: http.StatusNotFound,
			ExpectedBody:   `{"type":"` + probs.ErrorNS + `malformed","detail":"Expired authorization","status":404}`,
		},
		{
			Name:           "Missing challenge",
			Request:        post("1/1/"),
			ExpectedStatus: http.StatusNotFound,
			ExpectedBody:   `{"type":"` + probs.ErrorNS + `malformed","detail":"No such challenge","status":404}`,
		},
		{
			Name:           "Unspecified database error",
			Request:        post("1/4/7TyhFQ"),
			ExpectedStatus: http.StatusInternalServerError,
			ExpectedBody:   `{"type":"` + probs.ErrorNS + `serverInternal","detail":"Problem getting authorization","status":500}`,
		},
		{
			Name:           "POST-as-GET, wrong owner",
			Request:        postAsGet(1, "1/5/7TyhFQ", ""),
			ExpectedStatus: http.StatusForbidden,
			ExpectedBody:   `{"type":"` + probs.ErrorNS + `unauthorized","detail":"User account ID doesn't match account ID in authorization","status":403}`,
		},
		{
			Name:           "Valid POST-as-GET",
			Request:        postAsGet(1, "1/1/7TyhFQ", ""),
			ExpectedStatus: http.StatusOK,
			ExpectedBody:   `{"status": "valid", "type":"http-01", "token":"token", "url": "http://localhost/acme/chall/1/1/7TyhFQ"}`,
		},
	}

	for _, tc := range testCases {
		t.Run(tc.Name, func(t *testing.T) {
			responseWriter := httptest.NewRecorder()
			wfe.ChallengeHandlerWithAccount(ctx, newRequestEvent(), responseWriter, tc.Request)
			// Check the response code, headers and body match expected
			headers := responseWriter.Header()
			body := responseWriter.Body.String()
			test.AssertEquals(t, responseWriter.Code, tc.ExpectedStatus)
			for h, v := range tc.ExpectedHeaders {
				test.AssertEquals(t, headers.Get(h), v)
			}
			test.AssertUnmarshaledEquals(t, body, tc.ExpectedBody)
		})
	}
}

// MockRAPerformValidationError is a mock RA that just returns an error on
// PerformValidation.
type MockRAPerformValidationError struct {
	MockRegistrationAuthority
}

func (ra *MockRAPerformValidationError) PerformValidation(context.Context, *rapb.PerformValidationRequest, ...grpc.CallOption) (*corepb.Authorization, error) {
	return nil, errors.New("broken on purpose")
}

// TestUpdateChallengeHandlerFinalizedAuthz tests that POSTing a challenge associated
// with an already valid authorization just returns the challenge without calling
// the RA.
func TestUpdateChallengeHandlerFinalizedAuthz(t *testing.T) {
	wfe, fc, signer := setupWFE(t)
	wfe.ra = &MockRAPerformValidationError{MockRegistrationAuthority{clk: fc}}
	responseWriter := httptest.NewRecorder()

	signedURL := "http://localhost/1/7TyhFQ"
	_, _, jwsBody := signer.byKeyID(1, nil, signedURL, `{}`)
	request := makePostRequestWithPath("1/7TyhFQ", jwsBody)
	wfe.ChallengeHandler(ctx, newRequestEvent(), responseWriter, request)

	body := responseWriter.Body.String()
	test.AssertUnmarshaledEquals(t, body, `{
	  "status": "valid",
		"type": "http-01",
		"token": "token",
		"url": "http://localhost/acme/chall-v3/1/7TyhFQ"
	  }`)
}

// TestUpdateChallengeHandlerWithAccountFinalizedAuthz tests that POSTing a challenge associated
// with an already valid authorization just returns the challenge without calling
// the RA.
func TestUpdateChallengeHandlerWithAccountFinalizedAuthz(t *testing.T) {
	wfe, fc, signer := setupWFE(t)
	wfe.ra = &MockRAPerformValidationError{MockRegistrationAuthority{clk: fc}}
	responseWriter := httptest.NewRecorder()

	signedURL := "http://localhost/1/1/7TyhFQ"
	_, _, jwsBody := signer.byKeyID(1, nil, signedURL, `{}`)
	request := makePostRequestWithPath("1/1/7TyhFQ", jwsBody)
	wfe.ChallengeHandlerWithAccount(ctx, newRequestEvent(), responseWriter, request)

	body := responseWriter.Body.String()
	test.AssertUnmarshaledEquals(t, body, `{
	  "status": "valid",
		"type": "http-01",
		"token": "token",
		"url": "http://localhost/acme/chall/1/1/7TyhFQ"
	  }`)
}

// TestUpdateChallengeHandlerRAError tests that when the RA returns an error from
// PerformValidation that the WFE returns an internal server error as expected
// and does not panic or otherwise bug out.
func TestUpdateChallengeHandlerRAError(t *testing.T) {
	wfe, fc, signer := setupWFE(t)
	// Mock the RA to always fail PerformValidation
	wfe.ra = &MockRAPerformValidationError{MockRegistrationAuthority{clk: fc}}

	// Update a pending challenge
	signedURL := "http://localhost/2/7TyhFQ"
	_, _, jwsBody := signer.byKeyID(1, nil, signedURL, `{}`)
	responseWriter := httptest.NewRecorder()
	request := makePostRequestWithPath("2/7TyhFQ", jwsBody)

	wfe.ChallengeHandler(ctx, newRequestEvent(), responseWriter, request)

	// The result should be an internal server error problem.
	body := responseWriter.Body.String()
	test.AssertUnmarshaledEquals(t, body, `{
		"type": "urn:ietf:params:acme:error:serverInternal",
	  "detail": "Unable to update challenge",
		"status": 500
	}`)
}

// TestUpdateChallengeHandlerWithAccountRAError tests that when the RA returns an error from
// PerformValidation that the WFE returns an internal server error as expected
// and does not panic or otherwise bug out.
func TestUpdateChallengeHandlerWithAccountRAError(t *testing.T) {
	wfe, fc, signer := setupWFE(t)
	// Mock the RA to always fail PerformValidation
	wfe.ra = &MockRAPerformValidationError{MockRegistrationAuthority{clk: fc}}

	// Update a pending challenge
	signedURL := "http://localhost/1/2/7TyhFQ"
	_, _, jwsBody := signer.byKeyID(1, nil, signedURL, `{}`)
	responseWriter := httptest.NewRecorder()
	request := makePostRequestWithPath("1/2/7TyhFQ", jwsBody)

	wfe.ChallengeHandlerWithAccount(ctx, newRequestEvent(), responseWriter, request)

	// The result should be an internal server error problem.
	body := responseWriter.Body.String()
	test.AssertUnmarshaledEquals(t, body, `{
		"type": "urn:ietf:params:acme:error:serverInternal",
	  "detail": "Unable to update challenge",
		"status": 500
	}`)
}

func TestBadNonce(t *testing.T) {
	wfe, _, _ := setupWFE(t)

	key := loadKey(t, []byte(test2KeyPrivatePEM))
	rsaKey, ok := key.(*rsa.PrivateKey)
	test.Assert(t, ok, "Couldn't load RSA key")
	// NOTE: We deliberately do not set the NonceSource in the jose.SignerOptions
	// for this test in order to provoke a bad nonce error
	noNonceSigner, err := jose.NewSigner(jose.SigningKey{
		Key:       rsaKey,
		Algorithm: jose.RS256,
	}, &jose.SignerOptions{
		EmbedJWK: true,
	})
	test.AssertNotError(t, err, "Failed to make signer")

	responseWriter := httptest.NewRecorder()
	result, err := noNonceSigner.Sign([]byte(`{"contact":["mailto:person@mail.com"]}`))
	test.AssertNotError(t, err, "Failed to sign body")
	wfe.NewAccount(ctx, newRequestEvent(), responseWriter,
		makePostRequestWithPath("nonce", result.FullSerialize()))
	test.AssertUnmarshaledEquals(t, responseWriter.Body.String(), `{"type":"`+probs.ErrorNS+`badNonce","detail":"JWS has no anti-replay nonce","status":400}`)
}

func TestNewECDSAAccount(t *testing.T) {
	wfe, _, signer := setupWFE(t)

	// E1 always exists; E2 never exists
	key := loadKey(t, []byte(testE2KeyPrivatePEM))
	_, ok := key.(*ecdsa.PrivateKey)
	test.Assert(t, ok, "Couldn't load ECDSA key")

	payload := `{"contact":["mailto:person@mail.com"],"termsOfServiceAgreed":true}`
	path := newAcctPath
	signedURL := fmt.Sprintf("http://localhost%s", path)
	_, _, body := signer.embeddedJWK(key, signedURL, payload)
	request := makePostRequestWithPath(path, body)

	responseWriter := httptest.NewRecorder()
	wfe.NewAccount(ctx, newRequestEvent(), responseWriter, request)

	var acct core.Registration
	responseBody := responseWriter.Body.String()
	err := json.Unmarshal([]byte(responseBody), &acct)
	test.AssertNotError(t, err, "Couldn't unmarshal returned account object")
	test.Assert(t, len(*acct.Contact) >= 1, "No contact field in account")
	test.AssertEquals(t, (*acct.Contact)[0], "mailto:person@mail.com")
	test.AssertEquals(t, acct.Agreement, "")

	test.AssertEquals(t, responseWriter.Header().Get("Location"), "http://localhost/acme/acct/1")

	key = loadKey(t, []byte(testE1KeyPrivatePEM))
	_, ok = key.(*ecdsa.PrivateKey)
	test.Assert(t, ok, "Couldn't load ECDSA key")

	_, _, body = signer.embeddedJWK(key, signedURL, payload)
	request = makePostRequestWithPath(path, body)

	// Reset the body and status code
	responseWriter = httptest.NewRecorder()
	// POST, Valid JSON, Key already in use
	wfe.NewAccount(ctx, newRequestEvent(), responseWriter, request)
	test.AssertUnmarshaledEquals(t, responseWriter.Body.String(),
		`{
		"key": {
			"kty": "EC",
			"crv": "P-256",
			"x": "FwvSZpu06i3frSk_mz9HcD9nETn4wf3mQ-zDtG21Gao",
			"y": "S8rR-0dWa8nAcw1fbunF_ajS3PQZ-QwLps-2adgLgPk"
		},
		"status": ""
		}`)
	test.AssertEquals(t, responseWriter.Header().Get("Location"), "http://localhost/acme/acct/3")
	test.AssertEquals(t, responseWriter.Code, 200)

	// test3KeyPrivatePEM is a private key corresponding to a deactivated account in the mock SA's GetRegistration test data.
	key = loadKey(t, []byte(test3KeyPrivatePEM))
	_, ok = key.(*rsa.PrivateKey)
	test.Assert(t, ok, "Couldn't load test3 key")

	// Reset the body and status code
	responseWriter = httptest.NewRecorder()

	// Test POST valid JSON with deactivated account
	payload = `{}`
	path = "1"
	signedURL = "http://localhost/1"
	_, _, body = signer.embeddedJWK(key, signedURL, payload)
	request = makePostRequestWithPath(path, body)
	wfe.NewAccount(ctx, newRequestEvent(), responseWriter, request)
	test.AssertEquals(t, responseWriter.Code, http.StatusForbidden)
}

// Test that the WFE handling of the "empty update" POST is correct. The ACME
// spec describes how when clients wish to query the server for information
// about an account an empty account update should be sent, and
// a populated acct object will be returned.
func TestEmptyAccount(t *testing.T) {
	wfe, _, signer := setupWFE(t)
	responseWriter := httptest.NewRecorder()

	// Test Key 1 is mocked in the mock StorageAuthority used in setupWFE to
	// return a populated account for GetRegistrationByKey when test key 1 is
	// used.
	key := loadKey(t, []byte(test1KeyPrivatePEM))
	_, ok := key.(*rsa.PrivateKey)
	test.Assert(t, ok, "Couldn't load RSA key")

	payload := `{}`
	path := "1"
	signedURL := "http://localhost/1"
	_, _, body := signer.byKeyID(1, key, signedURL, payload)
	request := makePostRequestWithPath(path, body)

	// Send an account update with the trivial body
	wfe.Account(
		ctx,
		newRequestEvent(),
		responseWriter,
		request)

	responseBody := responseWriter.Body.String()
	// There should be no error
	test.AssertNotContains(t, responseBody, probs.ErrorNS)

	// We should get back a populated Account
	var acct core.Registration
	err := json.Unmarshal([]byte(responseBody), &acct)
	test.AssertNotError(t, err, "Couldn't unmarshal returned account object")
	test.Assert(t, len(*acct.Contact) >= 1, "No contact field in account")
	test.AssertEquals(t, (*acct.Contact)[0], "mailto:person@mail.com")
	test.AssertEquals(t, acct.Agreement, "")
	responseWriter.Body.Reset()
}

func TestNewAccount(t *testing.T) {
	wfe, _, signer := setupWFE(t)
	mux := wfe.Handler(metrics.NoopRegisterer)
	key := loadKey(t, []byte(test2KeyPrivatePEM))
	_, ok := key.(*rsa.PrivateKey)
	test.Assert(t, ok, "Couldn't load test2 key")

	path := newAcctPath
	signedURL := fmt.Sprintf("http://localhost%s", path)

	wrongAgreementAcct := `{"contact":["mailto:person@mail.com"],"termsOfServiceAgreed":false}`
	// An acct with the terms not agreed to
	_, _, wrongAgreementBody := signer.embeddedJWK(key, signedURL, wrongAgreementAcct)

	// A non-JSON payload
	_, _, fooBody := signer.embeddedJWK(key, signedURL, `foo`)

	type newAcctErrorTest struct {
		r        *http.Request
		respBody string
	}

	acctErrTests := []newAcctErrorTest{
		// POST, but no body.
		{
			&http.Request{
				Method: "POST",
				URL:    mustParseURL(newAcctPath),
				Header: map[string][]string{
					"Content-Length": {"0"},
					"Content-Type":   {expectedJWSContentType},
				},
			},
			`{"type":"` + probs.ErrorNS + `malformed","detail":"No body on POST","status":400}`,
		},

		// POST, but body that isn't valid JWS
		{
			makePostRequestWithPath(newAcctPath, "hi"),
			`{"type":"` + probs.ErrorNS + `malformed","detail":"Parse error reading JWS","status":400}`,
		},

		// POST, Properly JWS-signed, but payload is "foo", not base64-encoded JSON.
		{
			makePostRequestWithPath(newAcctPath, fooBody),
			`{"type":"` + probs.ErrorNS + `malformed","detail":"Request payload did not parse as JSON","status":400}`,
		},

		// Same signed body, but payload modified by one byte, breaking signature.
		// should fail JWS verification.
		{
			makePostRequestWithPath(newAcctPath,
				`{"payload":"Zm9x","protected":"eyJhbGciOiJSUzI1NiIsImp3ayI6eyJrdHkiOiJSU0EiLCJuIjoicW5BUkxyVDdYejRnUmNLeUxkeWRtQ3ItZXk5T3VQSW1YNFg0MHRoazNvbjI2RmtNem5SM2ZSanM2NmVMSzdtbVBjQlo2dU9Kc2VVUlU2d0FhWk5tZW1vWXgxZE12cXZXV0l5aVFsZUhTRDdROHZCcmhSNnVJb080akF6SlpSLUNoelp1U0R0N2lITi0zeFVWc3B1NVhHd1hVX01WSlpzaFR3cDRUYUZ4NWVsSElUX09iblR2VE9VM1hoaXNoMDdBYmdaS21Xc1ZiWGg1cy1DcklpY1U0T2V4SlBndW5XWl9ZSkp1ZU9LbVR2bkxsVFY0TXpLUjJvWmxCS1oyN1MwLVNmZFZfUUR4X3lkbGU1b01BeUtWdGxBVjM1Y3lQTUlzWU53Z1VHQkNkWV8yVXppNWVYMGxUYzdNUFJ3ejZxUjFraXAtaTU5VmNHY1VRZ3FIVjZGeXF3IiwiZSI6IkFRQUIifSwia2lkIjoiIiwibm9uY2UiOiJyNHpuenZQQUVwMDlDN1JwZUtYVHhvNkx3SGwxZVBVdmpGeXhOSE1hQnVvIiwidXJsIjoiaHR0cDovL2xvY2FsaG9zdC9hY21lL25ldy1yZWcifQ","signature":"jcTdxSygm_cvD7KbXqsxgnoPApCTSkV4jolToSOd2ciRkg5W7Yl0ZKEEKwOc-dYIbQiwGiDzisyPCicwWsOUA1WSqHylKvZ3nxSMc6KtwJCW2DaOqcf0EEjy5VjiZJUrOt2c-r6b07tbn8sfOJKwlF2lsOeGi4s-rtvvkeQpAU-AWauzl9G4bv2nDUeCviAZjHx_PoUC-f9GmZhYrbDzAvXZ859ktM6RmMeD0OqPN7bhAeju2j9Gl0lnryZMtq2m0J2m1ucenQBL1g4ZkP1JiJvzd2cAz5G7Ftl2YeJJyWhqNd3qq0GVOt1P11s8PTGNaSoM0iR9QfUxT9A6jxARtg"}`),
			`{"type":"` + probs.ErrorNS + `malformed","detail":"JWS verification error","status":400}`,
		},
		{
			makePostRequestWithPath(newAcctPath, wrongAgreementBody),
			`{"type":"` + probs.ErrorNS + `malformed","detail":"must agree to terms of service","status":400}`,
		},
	}
	for _, rt := range acctErrTests {
		responseWriter := httptest.NewRecorder()
		mux.ServeHTTP(responseWriter, rt.r)
		test.AssertUnmarshaledEquals(t, responseWriter.Body.String(), rt.respBody)
	}

	responseWriter := httptest.NewRecorder()

	payload := `{"contact":["mailto:person@mail.com"],"termsOfServiceAgreed":true}`
	_, _, body := signer.embeddedJWK(key, signedURL, payload)
	request := makePostRequestWithPath(path, body)

	wfe.NewAccount(ctx, newRequestEvent(), responseWriter, request)

	var acct core.Registration
	responseBody := responseWriter.Body.String()
	err := json.Unmarshal([]byte(responseBody), &acct)
	test.AssertNotError(t, err, "Couldn't unmarshal returned account object")
	test.Assert(t, len(*acct.Contact) >= 1, "No contact field in account")
	test.AssertEquals(t, (*acct.Contact)[0], "mailto:person@mail.com")
	// Agreement is an ACMEv1 field and should not be present
	test.AssertEquals(t, acct.Agreement, "")

	test.AssertEquals(
		t, responseWriter.Header().Get("Location"),
		"http://localhost/acme/acct/1")

	// Load an existing key
	key = loadKey(t, []byte(test1KeyPrivatePEM))
	_, ok = key.(*rsa.PrivateKey)
	test.Assert(t, ok, "Couldn't load test1 key")

	// Reset the body and status code
	responseWriter = httptest.NewRecorder()
	// POST, Valid JSON, Key already in use
	_, _, body = signer.embeddedJWK(key, signedURL, payload)
	request = makePostRequestWithPath(path, body)
	// POST the NewAccount request
	wfe.NewAccount(ctx, newRequestEvent(), responseWriter, request)
	// We expect a Location header and a 200 response with an empty body
	test.AssertEquals(
		t, responseWriter.Header().Get("Location"),
		"http://localhost/acme/acct/1")
	test.AssertEquals(t, responseWriter.Code, 200)
	test.AssertUnmarshaledEquals(t, responseWriter.Body.String(),
		`{
		"key": {
			"kty": "RSA",
			"n": "yNWVhtYEKJR21y9xsHV-PD_bYwbXSeNuFal46xYxVfRL5mqha7vttvjB_vc7Xg2RvgCxHPCqoxgMPTzHrZT75LjCwIW2K_klBYN8oYvTwwmeSkAz6ut7ZxPv-nZaT5TJhGk0NT2kh_zSpdriEJ_3vW-mqxYbbBmpvHqsa1_zx9fSuHYctAZJWzxzUZXykbWMWQZpEiE0J4ajj51fInEzVn7VxV-mzfMyboQjujPh7aNJxAWSq4oQEJJDgWwSh9leyoJoPpONHxh5nEE5AjE01FkGICSxjpZsF-w8hOTI3XXohUdu29Se26k2B0PolDSuj0GIQU6-W9TdLXSjBb2SpQ",
			"e": "AQAB"
		},
		"contact": [
			"mailto:person@mail.com"
		],
		"status": "valid"
	}`)
}

func TestNewAccountWhenAccountHasBeenDeactivated(t *testing.T) {
	wfe, _, signer := setupWFE(t)
	signedURL := fmt.Sprintf("http://localhost%s", newAcctPath)
	// test3KeyPrivatePEM is a private key corresponding to a deactivated account in the mock SA's GetRegistration test data.
	k := loadKey(t, []byte(test3KeyPrivatePEM))
	_, ok := k.(*rsa.PrivateKey)
	test.Assert(t, ok, "Couldn't load test3 key")

	payload := `{"contact":["mailto:person@mail.com"],"termsOfServiceAgreed":true}`
	_, _, body := signer.embeddedJWK(k, signedURL, payload)
	request := makePostRequestWithPath(newAcctPath, body)

	responseWriter := httptest.NewRecorder()
	wfe.NewAccount(ctx, newRequestEvent(), responseWriter, request)

	test.AssertEquals(t, responseWriter.Code, http.StatusForbidden)
}

func TestNewAccountNoID(t *testing.T) {
	wfe, _, signer := setupWFE(t)
	key := loadKey(t, []byte(test2KeyPrivatePEM))
	_, ok := key.(*rsa.PrivateKey)
	test.Assert(t, ok, "Couldn't load test2 key")
	path := newAcctPath
	signedURL := fmt.Sprintf("http://localhost%s", path)

	payload := `{"contact":["mailto:person@mail.com"],"termsOfServiceAgreed":true}`
	_, _, body := signer.embeddedJWK(key, signedURL, payload)
	request := makePostRequestWithPath(path, body)

	responseWriter := httptest.NewRecorder()
	wfe.NewAccount(ctx, newRequestEvent(), responseWriter, request)

	responseBody := responseWriter.Body.String()
	test.AssertUnmarshaledEquals(t, responseBody, `{
		"key": {
			"kty": "RSA",
			"n": "qnARLrT7Xz4gRcKyLdydmCr-ey9OuPImX4X40thk3on26FkMznR3fRjs66eLK7mmPcBZ6uOJseURU6wAaZNmemoYx1dMvqvWWIyiQleHSD7Q8vBrhR6uIoO4jAzJZR-ChzZuSDt7iHN-3xUVspu5XGwXU_MVJZshTwp4TaFx5elHIT_ObnTvTOU3Xhish07AbgZKmWsVbXh5s-CrIicU4OexJPgunWZ_YJJueOKmTvnLlTV4MzKR2oZlBKZ27S0-SfdV_QDx_ydle5oMAyKVtlAV35cyPMIsYNwgUGBCdY_2Uzi5eX0lTc7MPRwz6qR1kip-i59VcGcUQgqHV6Fyqw",
			"e": "AQAB"
		},
		"contact": [
			"mailto:person@mail.com"
		],
		"createdAt": "2021-01-01T00:00:00Z",
		"status": ""
	}`)
}

func TestGetAuthorizationHandler(t *testing.T) {
	wfe, _, signer := setupWFE(t)

	// Expired authorizations should be inaccessible
	authzURL := "3"
	responseWriter := httptest.NewRecorder()
	wfe.AuthorizationHandler(ctx, newRequestEvent(), responseWriter, &http.Request{
		Method: "GET",
		URL:    mustParseURL(authzURL),
	})
	test.AssertEquals(t, responseWriter.Code, http.StatusNotFound)
	test.AssertUnmarshaledEquals(t, responseWriter.Body.String(),
		`{"type":"`+probs.ErrorNS+`malformed","detail":"Expired authorization","status":404}`)
	responseWriter.Body.Reset()

	// Ensure that a valid authorization can't be reached with an invalid URL
	wfe.AuthorizationHandler(ctx, newRequestEvent(), responseWriter, &http.Request{
		URL:    mustParseURL("1d"),
		Method: "GET",
	})
	test.AssertUnmarshaledEquals(t, responseWriter.Body.String(),
		`{"type":"`+probs.ErrorNS+`malformed","detail":"Invalid authorization ID","status":400}`)

	_, _, jwsBody := signer.byKeyID(1, nil, "http://localhost/1", "")
	postAsGet := makePostRequestWithPath("1", jwsBody)

	responseWriter = httptest.NewRecorder()
	// Ensure that a POST-as-GET to an authorization works
	wfe.AuthorizationHandler(ctx, newRequestEvent(), responseWriter, postAsGet)
	test.AssertEquals(t, responseWriter.Code, http.StatusOK)
	body := responseWriter.Body.String()
	test.AssertUnmarshaledEquals(t, body, `
	{
		"identifier": {
			"type": "dns",
			"value": "not-an-example.com"
		},
		"status": "valid",
		"expires": "2070-01-01T00:00:00Z",
		"challenges": [
			{
			  "status": "valid",
				"type": "http-01",
				"token":"token",
				"url": "http://localhost/acme/chall-v3/1/7TyhFQ"
			}
		]
	}`)
}

func TestGetAuthorizationHandlerWithAccount(t *testing.T) {
	wfe, _, signer := setupWFE(t)

	// Expired authorizations should be inaccessible
	authzURL := "1/3"
	responseWriter := httptest.NewRecorder()
	wfe.AuthorizationHandlerWithAccount(ctx, newRequestEvent(), responseWriter, &http.Request{
		Method: "GET",
		URL:    mustParseURL(authzURL),
	})
	test.AssertEquals(t, responseWriter.Code, http.StatusNotFound)
	test.AssertUnmarshaledEquals(t, responseWriter.Body.String(),
		`{"type":"`+probs.ErrorNS+`malformed","detail":"Expired authorization","status":404}`)
	responseWriter.Body.Reset()

	// Ensure that a valid authorization can't be reached with an invalid URL
	wfe.AuthorizationHandlerWithAccount(ctx, newRequestEvent(), responseWriter, &http.Request{
		URL:    mustParseURL("1/1d"),
		Method: "GET",
	})
	test.AssertUnmarshaledEquals(t, responseWriter.Body.String(),
		`{"type":"`+probs.ErrorNS+`malformed","detail":"Invalid authorization ID","status":400}`)

	_, _, jwsBody := signer.byKeyID(1, nil, "http://localhost/1/1", "")
	postAsGet := makePostRequestWithPath("1/1", jwsBody)

	responseWriter = httptest.NewRecorder()
	// Ensure that a POST-as-GET to an authorization works
	wfe.AuthorizationHandlerWithAccount(ctx, newRequestEvent(), responseWriter, postAsGet)
	test.AssertEquals(t, responseWriter.Code, http.StatusOK)
	body := responseWriter.Body.String()
	test.AssertUnmarshaledEquals(t, body, `
	{
		"identifier": {
			"type": "dns",
			"value": "not-an-example.com"
		},
		"status": "valid",
		"expires": "2070-01-01T00:00:00Z",
		"challenges": [
			{
			  "status": "valid",
				"type": "http-01",
				"token":"token",
				"url": "http://localhost/acme/chall/1/1/7TyhFQ"
			}
		]
	}`)
}

// TestAuthorizationHandler500 tests that internal errors on GetAuthorization result in
// a 500.
func TestAuthorizationHandler500(t *testing.T) {
	wfe, _, _ := setupWFE(t)

	responseWriter := httptest.NewRecorder()
	wfe.AuthorizationHandler(ctx, newRequestEvent(), responseWriter, &http.Request{
		Method: "GET",
		URL:    mustParseURL("4"),
	})
	expected := `{
         "type": "urn:ietf:params:acme:error:serverInternal",
				 "detail": "Problem getting authorization",
				 "status": 500
  }`
	test.AssertUnmarshaledEquals(t, responseWriter.Body.String(), expected)
}

// TestAuthorizationHandlerWithAccount500 tests that internal errors on GetAuthorization result in
// a 500.
func TestAuthorizationHandlerWithAccount500(t *testing.T) {
	wfe, _, _ := setupWFE(t)

	responseWriter := httptest.NewRecorder()
	wfe.AuthorizationHandlerWithAccount(ctx, newRequestEvent(), responseWriter, &http.Request{
		Method: "GET",
		URL:    mustParseURL("1/4"),
	})
	expected := `{
         "type": "urn:ietf:params:acme:error:serverInternal",
				 "detail": "Problem getting authorization",
				 "status": 500
  }`
	test.AssertUnmarshaledEquals(t, responseWriter.Body.String(), expected)
}

// RAWithFailedChallenges is a fake RA whose GetAuthorization method returns
// an authz with a failed challenge.
type RAWithFailedChallenge struct {
	rapb.RegistrationAuthorityClient
	clk clock.Clock
}

func (ra *RAWithFailedChallenge) GetAuthorization(ctx context.Context, id *rapb.GetAuthorizationRequest, _ ...grpc.CallOption) (*corepb.Authorization, error) {
	return &corepb.Authorization{
		Id:             "6",
		RegistrationID: 1,
		DnsName:        "not-an-example.com",
		Status:         string(core.StatusInvalid),
		Expires:        timestamppb.New(ra.clk.Now().AddDate(100, 0, 0)),
		Challenges: []*corepb.Challenge{
			{
				Id:     1,
				Type:   "http-01",
				Status: string(core.StatusInvalid),
				Token:  "token",
				Error: &corepb.ProblemDetails{
					ProblemType: "things:are:whack",
					Detail:      "whack attack",
					HttpStatus:  555,
				},
			},
		},
	}, nil
}

// TestAuthorizationChallengeHandlerNamespace tests that the runtime prefixing of
// Challenge Problem Types works as expected
func TestAuthorizationChallengeHandlerNamespace(t *testing.T) {
	wfe, clk, _ := setupWFE(t)
	wfe.ra = &RAWithFailedChallenge{clk: clk}

	responseWriter := httptest.NewRecorder()
	wfe.AuthorizationHandler(ctx, newRequestEvent(), responseWriter, &http.Request{
		Method: "GET",
		URL:    mustParseURL("6"),
	})

	var authz core.Authorization
	err := json.Unmarshal(responseWriter.Body.Bytes(), &authz)
	test.AssertNotError(t, err, "Couldn't unmarshal returned authorization object")
	test.AssertEquals(t, len(authz.Challenges), 1)
	// The Challenge Error Type should have had the probs.ErrorNS prefix added
	test.AssertEquals(t, string(authz.Challenges[0].Error.Type), probs.ErrorNS+"things:are:whack")
	responseWriter.Body.Reset()
}

// TestAuthorizationChallengeHandlerWithAccountNamespace tests that the runtime prefixing of
// Challenge Problem Types works as expected
func TestAuthorizationChallengeHandlerWithAccountNamespace(t *testing.T) {
	wfe, clk, _ := setupWFE(t)
	wfe.ra = &RAWithFailedChallenge{clk: clk}

	responseWriter := httptest.NewRecorder()
	wfe.AuthorizationHandler(ctx, newRequestEvent(), responseWriter, &http.Request{
		Method: "GET",
		URL:    mustParseURL("6"),
	})

	var authz core.Authorization
	err := json.Unmarshal(responseWriter.Body.Bytes(), &authz)
	test.AssertNotError(t, err, "Couldn't unmarshal returned authorization object")
	test.AssertEquals(t, len(authz.Challenges), 1)
	// The Challenge Error Type should have had the probs.ErrorNS prefix added
	test.AssertEquals(t, string(authz.Challenges[0].Error.Type), probs.ErrorNS+"things:are:whack")
	responseWriter.Body.Reset()
}

func contains(s []string, e string) bool {
	for _, a := range s {
		if a == e {
			return true
		}
	}
	return false
}

func TestAccount(t *testing.T) {
	wfe, _, signer := setupWFE(t)
	mux := wfe.Handler(metrics.NoopRegisterer)
	responseWriter := httptest.NewRecorder()

	// Test GET proper entry returns 405
	mux.ServeHTTP(responseWriter, &http.Request{
		Method: "GET",
		URL:    mustParseURL(acctPath),
	})
	test.AssertUnmarshaledEquals(t,
		responseWriter.Body.String(),
		`{"type":"`+probs.ErrorNS+`malformed","detail":"Method not allowed","status":405}`)
	responseWriter.Body.Reset()

	// Test POST invalid JSON
	wfe.Account(ctx, newRequestEvent(), responseWriter, makePostRequestWithPath("2", "invalid"))
	test.AssertUnmarshaledEquals(t,
		responseWriter.Body.String(),
		`{"type":"`+probs.ErrorNS+`malformed","detail":"Parse error reading JWS","status":400}`)
	responseWriter.Body.Reset()

	key := loadKey(t, []byte(test2KeyPrivatePEM))
	_, ok := key.(*rsa.PrivateKey)
	test.Assert(t, ok, "Couldn't load RSA key")

	signedURL := fmt.Sprintf("http://localhost%s%d", acctPath, 102)
	path := fmt.Sprintf("%s%d", acctPath, 102)
	payload := `{}`
	// ID 102 is used by the mock for missing acct
	_, _, body := signer.byKeyID(102, nil, signedURL, payload)
	request := makePostRequestWithPath(path, body)

	// Test POST valid JSON but key is not registered
	wfe.Account(ctx, newRequestEvent(), responseWriter, request)
	test.AssertUnmarshaledEquals(t,
		responseWriter.Body.String(),
		`{"type":"`+probs.ErrorNS+`accountDoesNotExist","detail":"Account \"http://localhost/acme/acct/102\" not found","status":400}`)
	responseWriter.Body.Reset()

	key = loadKey(t, []byte(test1KeyPrivatePEM))
	_, ok = key.(*rsa.PrivateKey)
	test.Assert(t, ok, "Couldn't load RSA key")

	// Test POST valid JSON with account up in the mock
	payload = `{}`
	path = "1"
	signedURL = "http://localhost/1"
	_, _, body = signer.byKeyID(1, nil, signedURL, payload)
	request = makePostRequestWithPath(path, body)

	wfe.Account(ctx, newRequestEvent(), responseWriter, request)
	test.AssertNotContains(t, responseWriter.Body.String(), probs.ErrorNS)
	links := responseWriter.Header()["Link"]
	test.AssertEquals(t, contains(links, "<"+agreementURL+">;rel=\"terms-of-service\""), true)
	responseWriter.Body.Reset()

	// Test POST valid JSON with garbage in URL but valid account ID
	payload = `{}`
	signedURL = "http://localhost/a/bunch/of/garbage/1"
	_, _, body = signer.byKeyID(1, nil, signedURL, payload)
	request = makePostRequestWithPath("/a/bunch/of/garbage/1", body)

	wfe.Account(ctx, newRequestEvent(), responseWriter, request)
	test.AssertContains(t, responseWriter.Body.String(), "400")
	test.AssertContains(t, responseWriter.Body.String(), probs.ErrorNS+"malformed")
	responseWriter.Body.Reset()

	// Test valid POST-as-GET request
	responseWriter = httptest.NewRecorder()
	_, _, body = signer.byKeyID(1, nil, "http://localhost/1", "")
	request = makePostRequestWithPath("1", body)
	wfe.Account(ctx, newRequestEvent(), responseWriter, request)
	// It should not error
	test.AssertNotContains(t, responseWriter.Body.String(), probs.ErrorNS)
	test.AssertEquals(t, responseWriter.Code, http.StatusOK)

	altKey := loadKey(t, []byte(test2KeyPrivatePEM))
	_, ok = altKey.(*rsa.PrivateKey)
	test.Assert(t, ok, "Couldn't load altKey RSA key")

	// Test POST-as-GET request signed with wrong account key
	responseWriter = httptest.NewRecorder()
	_, _, body = signer.byKeyID(2, altKey, "http://localhost/1", "")
	request = makePostRequestWithPath("1", body)
	wfe.Account(ctx, newRequestEvent(), responseWriter, request)
	// It should error
	test.AssertEquals(t, responseWriter.Code, http.StatusForbidden)
	test.AssertUnmarshaledEquals(t, responseWriter.Body.String(), `{
		"type": "urn:ietf:params:acme:error:unauthorized",
		"detail": "Request signing key did not match account key",
		"status": 403
	}`)
}

type mockSAWithCert struct {
	sapb.StorageAuthorityReadOnlyClient
	cert   *x509.Certificate
	status core.OCSPStatus
}

func newMockSAWithCert(t *testing.T, sa sapb.StorageAuthorityReadOnlyClient) *mockSAWithCert {
	cert, err := core.LoadCert("../test/hierarchy/ee-r3.cert.pem")
	test.AssertNotError(t, err, "Failed to load test cert")
	return &mockSAWithCert{sa, cert, core.OCSPStatusGood}
}

// GetCertificate returns the mock SA's hard-coded certificate, issued by the
// account with regID 1, if the given serial matches. Otherwise, returns not found.
func (sa *mockSAWithCert) GetCertificate(_ context.Context, req *sapb.Serial, _ ...grpc.CallOption) (*corepb.Certificate, error) {
	if req.Serial != core.SerialToString(sa.cert.SerialNumber) {
		return nil, berrors.NotFoundError("Certificate with serial %q not found", req.Serial)
	}

	return &corepb.Certificate{
		RegistrationID: 1,
		Serial:         core.SerialToString(sa.cert.SerialNumber),
		Issued:         timestamppb.New(sa.cert.NotBefore),
		Expires:        timestamppb.New(sa.cert.NotAfter),
		Der:            sa.cert.Raw,
	}, nil
}

// GetCertificateStatus returns the mock SA's status, if the given serial matches.
// Otherwise, returns not found.
func (sa *mockSAWithCert) GetCertificateStatus(_ context.Context, req *sapb.Serial, _ ...grpc.CallOption) (*corepb.CertificateStatus, error) {
	if req.Serial != core.SerialToString(sa.cert.SerialNumber) {
		return nil, berrors.NotFoundError("Status for certificate with serial %q not found", req.Serial)
	}

	return &corepb.CertificateStatus{
		Serial: core.SerialToString(sa.cert.SerialNumber),
		Status: string(sa.status),
	}, nil
}

type mockSAWithIncident struct {
	sapb.StorageAuthorityReadOnlyClient
	incidents map[string]*sapb.Incidents
}

// newMockSAWithIncident returns a mock SA with an enabled (ongoing) incident
// for each of the provided serials.
func newMockSAWithIncident(sa sapb.StorageAuthorityReadOnlyClient, serial []string) *mockSAWithIncident {
	incidents := make(map[string]*sapb.Incidents)
	for _, s := range serial {
		incidents[s] = &sapb.Incidents{
			Incidents: []*sapb.Incident{
				{
					Id:          0,
					SerialTable: "incident_foo",
					Url:         "http://big.bad/incident",
					RenewBy:     nil,
					Enabled:     true,
				},
			},
		}
	}
	return &mockSAWithIncident{sa, incidents}
}

func (sa *mockSAWithIncident) IncidentsForSerial(_ context.Context, req *sapb.Serial, _ ...grpc.CallOption) (*sapb.Incidents, error) {
	incidents, ok := sa.incidents[req.Serial]
	if ok {
		return incidents, nil
	}
	return &sapb.Incidents{}, nil
}

func TestGetCertificate(t *testing.T) {
	wfe, _, signer := setupWFE(t)
	wfe.sa = newMockSAWithCert(t, wfe.sa)
	mux := wfe.Handler(metrics.NoopRegisterer)

	makeGet := func(path string) *http.Request {
		return &http.Request{URL: &url.URL{Path: path}, Method: "GET"}
	}

	makePost := func(keyID int64, key interface{}, path, body string) *http.Request {
		_, _, jwsBody := signer.byKeyID(keyID, key, fmt.Sprintf("http://localhost%s", path), body)
		return makePostRequestWithPath(path, jwsBody)
	}

	altKey := loadKey(t, []byte(test2KeyPrivatePEM))
	_, ok := altKey.(*rsa.PrivateKey)
	test.Assert(t, ok, "Couldn't load RSA key")

	certPemBytes, _ := os.ReadFile("../test/hierarchy/ee-r3.cert.pem")
	cert, err := core.LoadCert("../test/hierarchy/ee-r3.cert.pem")
	test.AssertNotError(t, err, "failed to load test certificate")

	chainPemBytes, err := os.ReadFile("../test/hierarchy/int-r3.cert.pem")
	test.AssertNotError(t, err, "Error reading ../test/hierarchy/int-r3.cert.pem")

	chainCrossPemBytes, err := os.ReadFile("../test/hierarchy/int-r3-cross.cert.pem")
	test.AssertNotError(t, err, "Error reading ../test/hierarchy/int-r3-cross.cert.pem")

	reqPath := fmt.Sprintf("/acme/cert/%s", core.SerialToString(cert.SerialNumber))
	pkixContent := "application/pem-certificate-chain"
	noCache := "public, max-age=0, no-cache"
	notFound := `{"type":"` + probs.ErrorNS + `malformed","detail":"Certificate not found","status":404}`

	testCases := []struct {
		Name            string
		Request         *http.Request
		ExpectedStatus  int
		ExpectedHeaders map[string]string
		ExpectedLink    string
		ExpectedBody    string
		ExpectedCert    []byte
		AnyCert         bool
	}{
		{
			Name:           "Valid serial",
			Request:        makeGet(reqPath),
			ExpectedStatus: http.StatusOK,
			ExpectedHeaders: map[string]string{
				"Content-Type": pkixContent,
			},
			ExpectedCert: append(certPemBytes, append([]byte("\n"), chainPemBytes...)...),
			ExpectedLink: fmt.Sprintf(`<http://localhost%s/1>;rel="alternate"`, reqPath),
		},
		{
			Name:           "Valid serial, POST-as-GET",
			Request:        makePost(1, nil, reqPath, ""),
			ExpectedStatus: http.StatusOK,
			ExpectedHeaders: map[string]string{
				"Content-Type": pkixContent,
			},
			ExpectedCert: append(certPemBytes, append([]byte("\n"), chainPemBytes...)...),
		},
		{
			Name:           "Valid serial, bad POST-as-GET",
			Request:        makePost(1, nil, reqPath, "{}"),
			ExpectedStatus: http.StatusBadRequest,
			ExpectedBody: `{
				"type": "urn:ietf:params:acme:error:malformed",
				"status": 400,
				"detail": "POST-as-GET requests must have an empty payload"
			}`,
		},
		{
			Name:           "Valid serial, POST-as-GET from wrong account",
			Request:        makePost(2, altKey, reqPath, ""),
			ExpectedStatus: http.StatusForbidden,
			ExpectedBody: `{
				"type": "urn:ietf:params:acme:error:unauthorized",
				"status": 403,
				"detail": "Account in use did not issue specified certificate"
			}`,
		},
		{
			Name:           "Unused serial, no cache",
			Request:        makeGet("/acme/cert/000000000000000000000000000000000001"),
			ExpectedStatus: http.StatusNotFound,
			ExpectedBody:   notFound,
		},
		{
			Name:           "Invalid serial, no cache",
			Request:        makeGet("/acme/cert/nothex"),
			ExpectedStatus: http.StatusNotFound,
			ExpectedBody:   notFound,
		},
		{
			Name:           "Another invalid serial, no cache",
			Request:        makeGet("/acme/cert/00000000000000"),
			ExpectedStatus: http.StatusNotFound,
			ExpectedBody:   notFound,
		},
		{
			Name:           "Valid serial (explicit default chain)",
			Request:        makeGet(reqPath + "/0"),
			ExpectedStatus: http.StatusOK,
			ExpectedHeaders: map[string]string{
				"Content-Type": pkixContent,
			},
			ExpectedLink: fmt.Sprintf(`<http://localhost%s/1>;rel="alternate"`, reqPath),
			ExpectedCert: append(certPemBytes, append([]byte("\n"), chainPemBytes...)...),
		},
		{
			Name:           "Valid serial (explicit alternate chain)",
			Request:        makeGet(reqPath + "/1"),
			ExpectedStatus: http.StatusOK,
			ExpectedHeaders: map[string]string{
				"Content-Type": pkixContent,
			},
			ExpectedLink: fmt.Sprintf(`<http://localhost%s/0>;rel="alternate"`, reqPath),
			ExpectedCert: append(certPemBytes, append([]byte("\n"), chainCrossPemBytes...)...),
		},
		{
			Name:           "Valid serial (explicit non-existent alternate chain)",
			Request:        makeGet(reqPath + "/2"),
			ExpectedStatus: http.StatusNotFound,
			ExpectedBody:   `{"type":"` + probs.ErrorNS + `malformed","detail":"Unknown issuance chain","status":404}`,
		},
		{
			Name:           "Valid serial (explicit negative alternate chain)",
			Request:        makeGet(reqPath + "/-1"),
			ExpectedStatus: http.StatusBadRequest,
			ExpectedBody:   `{"type":"` + probs.ErrorNS + `malformed","detail":"Chain ID must be a non-negative integer","status":400}`,
		},
	}

	for _, tc := range testCases {
		t.Run(tc.Name, func(t *testing.T) {
			responseWriter := httptest.NewRecorder()
			mockLog := wfe.log.(*blog.Mock)
			mockLog.Clear()

			// Mux a request for a certificate
			mux.ServeHTTP(responseWriter, tc.Request)
			headers := responseWriter.Header()

			// Assert that the status code written is as expected
			test.AssertEquals(t, responseWriter.Code, tc.ExpectedStatus)

			// All of the responses should have the correct cache control header
			test.AssertEquals(t, headers.Get("Cache-Control"), noCache)

			// If the test cases expects additional headers, check those too
			for h, v := range tc.ExpectedHeaders {
				test.AssertEquals(t, headers.Get(h), v)
			}

			if tc.ExpectedLink != "" {
				found := false
				links := headers["Link"]
				for _, link := range links {
					if link == tc.ExpectedLink {
						found = true
						break
					}
				}
				if !found {
					t.Errorf("Expected link '%s', but did not find it in (%v)",
						tc.ExpectedLink, links)
				}
			}

			if tc.AnyCert { // Certificate is randomly generated, don't match it
				return
			}

			if len(tc.ExpectedCert) > 0 {
				// If the expectation was to return a certificate, check that it was the one expected
				bodyBytes := responseWriter.Body.Bytes()
				test.Assert(t, bytes.Equal(bodyBytes, tc.ExpectedCert), "Certificates don't match")

				// Successful requests should be logged as such
				reqlogs := mockLog.GetAllMatching(`INFO: [^ ]+ [^ ]+ [^ ]+ 200 .*`)
				if len(reqlogs) != 1 {
					t.Errorf("Didn't find info logs with code 200. Instead got:\n%s\n",
						strings.Join(mockLog.GetAllMatching(`.*`), "\n"))
				}
			} else {
				// Otherwise if the expectation wasn't a certificate, check that the body matches the expected
				body := responseWriter.Body.String()
				test.AssertUnmarshaledEquals(t, body, tc.ExpectedBody)

				// Unsuccessful requests should be logged as such
				reqlogs := mockLog.GetAllMatching(fmt.Sprintf(`INFO: [^ ]+ [^ ]+ [^ ]+ %d .*`, tc.ExpectedStatus))
				if len(reqlogs) != 1 {
					t.Errorf("Didn't find info logs with code %d. Instead got:\n%s\n",
						tc.ExpectedStatus, strings.Join(mockLog.GetAllMatching(`.*`), "\n"))
				}
			}
		})
	}
}

type mockSAWithNewCert struct {
	sapb.StorageAuthorityReadOnlyClient
	clk clock.Clock
}

func (sa *mockSAWithNewCert) GetCertificate(_ context.Context, req *sapb.Serial, _ ...grpc.CallOption) (*corepb.Certificate, error) {
	issuer, err := core.LoadCert("../test/hierarchy/int-e1.cert.pem")
	if err != nil {
		return nil, fmt.Errorf("failed to load test issuer cert: %w", err)
	}

	issuerKeyPem, err := os.ReadFile("../test/hierarchy/int-e1.key.pem")
	if err != nil {
		return nil, fmt.Errorf("failed to load test issuer key: %w", err)
	}
	issuerKey := loadKey(&testing.T{}, issuerKeyPem)

	newKey, err := ecdsa.GenerateKey(elliptic.P256(), rand.Reader)
	if err != nil {
		return nil, fmt.Errorf("failed to create test key: %w", err)
	}

	sn, err := core.StringToSerial(req.Serial)
	if err != nil {
		return nil, fmt.Errorf("failed to parse test serial: %w", err)
	}

	template := &x509.Certificate{
		SerialNumber: sn,
		DNSNames:     []string{"new.ee.boulder.test"},
	}

	certDER, err := x509.CreateCertificate(rand.Reader, template, issuer, &newKey.PublicKey, issuerKey)
	if err != nil {
		return nil, fmt.Errorf("failed to issue test cert: %w", err)
	}

	cert, err := x509.ParseCertificate(certDER)
	if err != nil {
		return nil, fmt.Errorf("failed to parse test cert: %w", err)
	}

	return &corepb.Certificate{
		RegistrationID: 1,
		Serial:         core.SerialToString(cert.SerialNumber),
		Issued:         timestamppb.New(sa.clk.Now().Add(-1 * time.Second)),
		Der:            cert.Raw,
	}, nil
}

// TestGetCertificateNew tests for the case when the certificate is new (by
// dynamically generating it at test time), and therefore isn't served by the
// GET api.
func TestGetCertificateNew(t *testing.T) {
	wfe, fc, signer := setupWFE(t)
	wfe.sa = &mockSAWithNewCert{wfe.sa, fc}
	mux := wfe.Handler(metrics.NoopRegisterer)

	makeGet := func(path string) *http.Request {
		return &http.Request{URL: &url.URL{Path: path}, Method: "GET"}
	}

	makePost := func(keyID int64, key interface{}, path, body string) *http.Request {
		_, _, jwsBody := signer.byKeyID(keyID, key, fmt.Sprintf("http://localhost%s", path), body)
		return makePostRequestWithPath(path, jwsBody)
	}

	altKey := loadKey(t, []byte(test2KeyPrivatePEM))
	_, ok := altKey.(*rsa.PrivateKey)
	test.Assert(t, ok, "Couldn't load RSA key")

	pkixContent := "application/pem-certificate-chain"
	noCache := "public, max-age=0, no-cache"

	testCases := []struct {
		Name            string
		Request         *http.Request
		ExpectedStatus  int
		ExpectedHeaders map[string]string
		ExpectedBody    string
	}{
		{
			Name:           "Get",
			Request:        makeGet("/get/cert/000000000000000000000000000000000001"),
			ExpectedStatus: http.StatusForbidden,
			ExpectedBody: `{
				"type": "` + probs.ErrorNS + `unauthorized",
				"detail": "Certificate is too new for GET API. You should only use this non-standard API to access resources created more than 10s ago",
				"status": 403
			}`,
		},
		{
			Name:           "ACME Get",
			Request:        makeGet("/acme/cert/000000000000000000000000000000000002"),
			ExpectedStatus: http.StatusOK,
			ExpectedHeaders: map[string]string{
				"Content-Type": pkixContent,
			},
		},
		{
			Name:           "ACME POST-as-GET",
			Request:        makePost(1, nil, "/acme/cert/000000000000000000000000000000000003", ""),
			ExpectedStatus: http.StatusOK,
			ExpectedHeaders: map[string]string{
				"Content-Type": pkixContent,
			},
		},
	}

	for _, tc := range testCases {
		t.Run(tc.Name, func(t *testing.T) {
			responseWriter := httptest.NewRecorder()
			mockLog := wfe.log.(*blog.Mock)
			mockLog.Clear()

			// Mux a request for a certificate
			mux.ServeHTTP(responseWriter, tc.Request)
			headers := responseWriter.Header()

			// Assert that the status code written is as expected
			test.AssertEquals(t, responseWriter.Code, tc.ExpectedStatus)

			// All of the responses should have the correct cache control header
			test.AssertEquals(t, headers.Get("Cache-Control"), noCache)

			// If the test cases expects additional headers, check those too
			for h, v := range tc.ExpectedHeaders {
				test.AssertEquals(t, headers.Get(h), v)
			}

			// If we're expecting a particular body (because of an error), check that.
			if tc.ExpectedBody != "" {
				body := responseWriter.Body.String()
				test.AssertUnmarshaledEquals(t, body, tc.ExpectedBody)

				// Unsuccessful requests should be logged as such
				reqlogs := mockLog.GetAllMatching(fmt.Sprintf(`INFO: [^ ]+ [^ ]+ [^ ]+ %d .*`, tc.ExpectedStatus))
				if len(reqlogs) != 1 {
					t.Errorf("Didn't find info logs with code %d. Instead got:\n%s\n",
						tc.ExpectedStatus, strings.Join(mockLog.GetAllMatching(`.*`), "\n"))
				}
			}
		})
	}
}

// This uses httptest.NewServer because ServeMux.ServeHTTP won't prevent the
// body from being sent like the net/http Server's actually do.
func TestGetCertificateHEADHasCorrectBodyLength(t *testing.T) {
	wfe, _, _ := setupWFE(t)
	wfe.sa = newMockSAWithCert(t, wfe.sa)

	certPemBytes, _ := os.ReadFile("../test/hierarchy/ee-r3.cert.pem")
	cert, err := core.LoadCert("../test/hierarchy/ee-r3.cert.pem")
	test.AssertNotError(t, err, "failed to load test certificate")

	chainPemBytes, err := os.ReadFile("../test/hierarchy/int-r3.cert.pem")
	test.AssertNotError(t, err, "Error reading ../test/hierarchy/int-r3.cert.pem")
	chain := fmt.Sprintf("%s\n%s", string(certPemBytes), string(chainPemBytes))
	chainLen := strconv.Itoa(len(chain))

	mockLog := wfe.log.(*blog.Mock)
	mockLog.Clear()

	mux := wfe.Handler(metrics.NoopRegisterer)
	s := httptest.NewServer(mux)
	defer s.Close()
	req, _ := http.NewRequest(
		"HEAD", fmt.Sprintf("%s/acme/cert/%s", s.URL, core.SerialToString(cert.SerialNumber)), nil)
	resp, err := http.DefaultClient.Do(req)
	if err != nil {
		test.AssertNotError(t, err, "do error")
	}
	body, err := io.ReadAll(resp.Body)
	if err != nil {
		test.AssertNotEquals(t, err, "readall error")
	}
	err = resp.Body.Close()
	if err != nil {
		test.AssertNotEquals(t, err, "readall error")
	}
	test.AssertEquals(t, resp.StatusCode, 200)
	test.AssertEquals(t, chainLen, resp.Header.Get("Content-Length"))
	test.AssertEquals(t, 0, len(body))
}

type mockSAWithError struct {
	sapb.StorageAuthorityReadOnlyClient
}

func (sa *mockSAWithError) GetCertificate(_ context.Context, req *sapb.Serial, _ ...grpc.CallOption) (*corepb.Certificate, error) {
	return nil, errors.New("Oops")
}

func TestGetCertificateServerError(t *testing.T) {
	// TODO: add tests for failure to parse the retrieved cert, a cert whose
	// IssuerNameID is unknown, and a cert whose signature can't be verified.
	wfe, _, _ := setupWFE(t)
	wfe.sa = &mockSAWithError{wfe.sa}
	mux := wfe.Handler(metrics.NoopRegisterer)

	cert, err := core.LoadCert("../test/hierarchy/ee-r3.cert.pem")
	test.AssertNotError(t, err, "failed to load test certificate")

	reqPath := fmt.Sprintf("/acme/cert/%s", core.SerialToString(cert.SerialNumber))
	req := &http.Request{URL: &url.URL{Path: reqPath}, Method: "GET"}

	// Mux a request for a certificate
	responseWriter := httptest.NewRecorder()
	mux.ServeHTTP(responseWriter, req)

	test.AssertEquals(t, responseWriter.Code, http.StatusInternalServerError)

	noCache := "public, max-age=0, no-cache"
	test.AssertEquals(t, responseWriter.Header().Get("Cache-Control"), noCache)

	body := `{
		"type": "urn:ietf:params:acme:error:serverInternal",
		"status": 500,
		"detail": "Failed to retrieve certificate"
	}`
	test.AssertUnmarshaledEquals(t, responseWriter.Body.String(), body)
}

func newRequestEvent() *web.RequestEvent {
	return &web.RequestEvent{Extra: make(map[string]interface{})}
}

func TestHeaderBoulderRequester(t *testing.T) {
	wfe, _, signer := setupWFE(t)
	mux := wfe.Handler(metrics.NoopRegisterer)
	responseWriter := httptest.NewRecorder()

	key := loadKey(t, []byte(test1KeyPrivatePEM))
	_, ok := key.(*rsa.PrivateKey)
	test.Assert(t, ok, "Failed to load test 1 RSA key")

	payload := `{}`
	path := fmt.Sprintf("%s%d", acctPath, 1)
	signedURL := fmt.Sprintf("http://localhost%s", path)
	_, _, body := signer.byKeyID(1, nil, signedURL, payload)
	request := makePostRequestWithPath(path, body)

	mux.ServeHTTP(responseWriter, request)
	test.AssertEquals(t, responseWriter.Header().Get("Boulder-Requester"), "1")

	// requests that do call sendError() also should have the requester header
	payload = `{"agreement":"https://letsencrypt.org/im-bad"}`
	_, _, body = signer.byKeyID(1, nil, signedURL, payload)
	request = makePostRequestWithPath(path, body)
	mux.ServeHTTP(responseWriter, request)
	test.AssertEquals(t, responseWriter.Header().Get("Boulder-Requester"), "1")
}

func TestDeactivateAuthorizationHandler(t *testing.T) {
	wfe, _, signer := setupWFE(t)
	responseWriter := httptest.NewRecorder()

	responseWriter.Body.Reset()

	payload := `{"status":""}`
	_, _, body := signer.byKeyID(1, nil, "http://localhost/1", payload)
	request := makePostRequestWithPath("1", body)

	wfe.AuthorizationHandler(ctx, newRequestEvent(), responseWriter, request)
	test.AssertUnmarshaledEquals(t,
		responseWriter.Body.String(),
		`{"type": "`+probs.ErrorNS+`malformed","detail": "Invalid status value","status": 400}`)

	responseWriter.Body.Reset()
	payload = `{"status":"deactivated"}`
	_, _, body = signer.byKeyID(1, nil, "http://localhost/1", payload)
	request = makePostRequestWithPath("1", body)

	wfe.AuthorizationHandler(ctx, newRequestEvent(), responseWriter, request)
	test.AssertUnmarshaledEquals(t,
		responseWriter.Body.String(),
		`{
		  "identifier": {
		    "type": "dns",
		    "value": "not-an-example.com"
		  },
		  "status": "deactivated",
		  "expires": "2070-01-01T00:00:00Z",
		  "challenges": [
		    {
					"status": "valid",
					"type": "http-01",
					"token": "token",
					"url": "http://localhost/acme/chall-v3/1/7TyhFQ"
		    }
		  ]
		}`)
}

func TestDeactivateAuthorizationHandlerWithAccount(t *testing.T) {
	wfe, _, signer := setupWFE(t)
	responseWriter := httptest.NewRecorder()

	responseWriter.Body.Reset()

	payload := `{"status":""}`
	_, _, body := signer.byKeyID(1, nil, "http://localhost/1", payload)
	request := makePostRequestWithPath("1", body)

	wfe.AuthorizationHandler(ctx, newRequestEvent(), responseWriter, request)
	test.AssertUnmarshaledEquals(t,
		responseWriter.Body.String(),
		`{"type": "`+probs.ErrorNS+`malformed","detail": "Invalid status value","status": 400}`)

	responseWriter.Body.Reset()
	payload = `{"status":"deactivated"}`
	_, _, body = signer.byKeyID(1, nil, "http://localhost/1", payload)
	request = makePostRequestWithPath("1", body)

	wfe.AuthorizationHandler(ctx, newRequestEvent(), responseWriter, request)
	test.AssertUnmarshaledEquals(t,
		responseWriter.Body.String(),
		`{
		  "identifier": {
		    "type": "dns",
		    "value": "not-an-example.com"
		  },
		  "status": "deactivated",
		  "expires": "2070-01-01T00:00:00Z",
		  "challenges": [
		    {
					"status": "valid",
					"type": "http-01",
					"token": "token",
					"url": "http://localhost/acme/chall-v3/1/7TyhFQ"
		    }
		  ]
		}`)
}

func TestDeactivateAccount(t *testing.T) {
	responseWriter := httptest.NewRecorder()
	wfe, _, signer := setupWFE(t)

	responseWriter.Body.Reset()
	payload := `{"status":"asd"}`
	signedURL := "http://localhost/1"
	path := "1"
	_, _, body := signer.byKeyID(1, nil, signedURL, payload)
	request := makePostRequestWithPath(path, body)

	wfe.Account(ctx, newRequestEvent(), responseWriter, request)
	test.AssertUnmarshaledEquals(t,
		responseWriter.Body.String(),
		`{"type": "`+probs.ErrorNS+`malformed","detail": "Invalid value provided for status field","status": 400}`)

	responseWriter.Body.Reset()
	payload = `{"status":"deactivated"}`
	_, _, body = signer.byKeyID(1, nil, signedURL, payload)
	request = makePostRequestWithPath(path, body)

	wfe.Account(ctx, newRequestEvent(), responseWriter, request)
	test.AssertUnmarshaledEquals(t,
		responseWriter.Body.String(),
		`{
		  "key": {
		    "kty": "RSA",
		    "n": "yNWVhtYEKJR21y9xsHV-PD_bYwbXSeNuFal46xYxVfRL5mqha7vttvjB_vc7Xg2RvgCxHPCqoxgMPTzHrZT75LjCwIW2K_klBYN8oYvTwwmeSkAz6ut7ZxPv-nZaT5TJhGk0NT2kh_zSpdriEJ_3vW-mqxYbbBmpvHqsa1_zx9fSuHYctAZJWzxzUZXykbWMWQZpEiE0J4ajj51fInEzVn7VxV-mzfMyboQjujPh7aNJxAWSq4oQEJJDgWwSh9leyoJoPpONHxh5nEE5AjE01FkGICSxjpZsF-w8hOTI3XXohUdu29Se26k2B0PolDSuj0GIQU6-W9TdLXSjBb2SpQ",
		    "e": "AQAB"
		  },
		  "contact": [
		    "mailto:person@mail.com"
		  ],
		  "status": "deactivated"
		}`)

	responseWriter.Body.Reset()
	payload = `{"status":"deactivated", "contact":[]}`
	_, _, body = signer.byKeyID(1, nil, signedURL, payload)
	request = makePostRequestWithPath(path, body)
	wfe.Account(ctx, newRequestEvent(), responseWriter, request)
	test.AssertUnmarshaledEquals(t,
		responseWriter.Body.String(),
		`{
		  "key": {
		    "kty": "RSA",
		    "n": "yNWVhtYEKJR21y9xsHV-PD_bYwbXSeNuFal46xYxVfRL5mqha7vttvjB_vc7Xg2RvgCxHPCqoxgMPTzHrZT75LjCwIW2K_klBYN8oYvTwwmeSkAz6ut7ZxPv-nZaT5TJhGk0NT2kh_zSpdriEJ_3vW-mqxYbbBmpvHqsa1_zx9fSuHYctAZJWzxzUZXykbWMWQZpEiE0J4ajj51fInEzVn7VxV-mzfMyboQjujPh7aNJxAWSq4oQEJJDgWwSh9leyoJoPpONHxh5nEE5AjE01FkGICSxjpZsF-w8hOTI3XXohUdu29Se26k2B0PolDSuj0GIQU6-W9TdLXSjBb2SpQ",
		    "e": "AQAB"
		  },
		  "contact": [
		    "mailto:person@mail.com"
		  ],
		  "status": "deactivated"
		}`)

	responseWriter.Body.Reset()
	key := loadKey(t, []byte(test3KeyPrivatePEM))
	_, ok := key.(*rsa.PrivateKey)
	test.Assert(t, ok, "Couldn't load test3 RSA key")

	payload = `{"status":"deactivated"}`
	path = "3"
	signedURL = "http://localhost/3"
	_, _, body = signer.byKeyID(3, key, signedURL, payload)
	request = makePostRequestWithPath(path, body)

	wfe.Account(ctx, newRequestEvent(), responseWriter, request)

	test.AssertUnmarshaledEquals(t,
		responseWriter.Body.String(),
		`{
		  "type": "`+probs.ErrorNS+`unauthorized",
		  "detail": "Account is not valid, has status \"deactivated\"",
		  "status": 403
		}`)
}

func TestNewOrder(t *testing.T) {
	wfe, _, signer := setupWFE(t)
	responseWriter := httptest.NewRecorder()

	targetHost := "localhost"
	targetPath := "new-order"
	signedURL := fmt.Sprintf("http://%s/%s", targetHost, targetPath)

	nonDNSIdentifierBody := `
	{
		"Identifiers": [
			{"type": "dns",    "value": "not-example.com"},
			{"type": "dns",    "value": "www.not-example.com"},
			{"type": "fakeID", "value": "www.i-am-21.com"}
		]
	}
	`

	validOrderBody := `
	{
		"Identifiers": [
			{"type": "dns", "value": "not-example.com"},
			{"type": "dns", "value": "www.not-example.com"}
		]
	}`

	validOrderBodyWithMixedCaseIdentifiers := `
	{
		"Identifiers": [
			{"type": "dns", "value": "Not-Example.com"},
			{"type": "dns", "value": "WWW.Not-example.com"}
		]
	}`

	// Body with a SAN that is longer than 64 bytes. This one is 65 bytes.
	tooLongCNBody := `
	{
		"Identifiers": [
			{
				"type": "dns",
				"value": "thisreallylongexampledomainisabytelongerthanthemaxcnbytelimit.com"
			}
		]
	}`

	oneLongOneShortCNBody := `
	{
		"Identifiers": [
			{
				"type": "dns",
				"value": "thisreallylongexampledomainisabytelongerthanthemaxcnbytelimit.com"
			},
			{
				"type": "dns",
				"value": "not-example.com"
			}
		]
	}`

	testCases := []struct {
		Name            string
		Request         *http.Request
		ExpectedBody    string
		ExpectedHeaders map[string]string
	}{
		{
			Name: "POST, but no body",
			Request: &http.Request{
				Method: "POST",
				Header: map[string][]string{
					"Content-Length": {"0"},
					"Content-Type":   {expectedJWSContentType},
				},
			},
			ExpectedBody: `{"type":"` + probs.ErrorNS + `malformed","detail":"No body on POST","status":400}`,
		},
		{
			Name:         "POST, with an invalid JWS body",
			Request:      makePostRequestWithPath("hi", "hi"),
			ExpectedBody: `{"type":"` + probs.ErrorNS + `malformed","detail":"Parse error reading JWS","status":400}`,
		},
		{
			Name:         "POST, properly signed JWS, payload isn't valid",
			Request:      signAndPost(signer, targetPath, signedURL, "foo"),
			ExpectedBody: `{"type":"` + probs.ErrorNS + `malformed","detail":"Request payload did not parse as JSON","status":400}`,
		},
		{
			Name:         "POST, empty domain name identifier",
			Request:      signAndPost(signer, targetPath, signedURL, `{"identifiers":[{"type":"dns","value":""}]}`),
			ExpectedBody: `{"type":"` + probs.ErrorNS + `malformed","detail":"NewOrder request included empty domain name","status":400}`,
		},
		{
			Name:         "POST, invalid domain name identifier",
			Request:      signAndPost(signer, targetPath, signedURL, `{"identifiers":[{"type":"dns","value":"example.invalid"}]}`),
			ExpectedBody: `{"type":"` + probs.ErrorNS + `rejectedIdentifier","detail":"Invalid identifiers requested :: Cannot issue for \"example.invalid\": Domain name does not end with a valid public suffix (TLD)","status":400}`,
		},
		{
			Name:         "POST, no identifiers in payload",
			Request:      signAndPost(signer, targetPath, signedURL, "{}"),
			ExpectedBody: `{"type":"` + probs.ErrorNS + `malformed","detail":"NewOrder request did not specify any identifiers","status":400}`,
		},
		{
			Name:         "POST, non-DNS identifier in payload",
			Request:      signAndPost(signer, targetPath, signedURL, nonDNSIdentifierBody),
			ExpectedBody: `{"type":"` + probs.ErrorNS + `unsupportedIdentifier","detail":"NewOrder request included invalid non-DNS type identifier: type \"fakeID\", value \"www.i-am-21.com\"","status":400}`,
		},
		{
			Name:         "POST, notAfter and notBefore in payload",
			Request:      signAndPost(signer, targetPath, signedURL, `{"identifiers":[{"type": "dns", "value": "not-example.com"}], "notBefore":"now", "notAfter": "later"}`),
			ExpectedBody: `{"type":"` + probs.ErrorNS + `malformed","detail":"NotBefore and NotAfter are not supported","status":400}`,
		},
		{
			Name:    "POST, good payload, all names too long to fit in CN",
			Request: signAndPost(signer, targetPath, signedURL, tooLongCNBody),
			ExpectedBody: `
			{
				"status": "pending",
				"expires": "2021-02-01T01:01:01Z",
				"identifiers": [
					{ "type": "dns", "value": "thisreallylongexampledomainisabytelongerthanthemaxcnbytelimit.com"}
				],
				"authorizations": [
					"http://localhost/acme/authz/1/1"
				],
				"finalize": "http://localhost/acme/finalize/1/1"
			}`,
		},
		{
			Name:    "POST, good payload, one potential CNs less than 64 bytes and one longer",
			Request: signAndPost(signer, targetPath, signedURL, oneLongOneShortCNBody),
			ExpectedBody: `
			{
				"status": "pending",
				"expires": "2021-02-01T01:01:01Z",
				"identifiers": [
					{ "type": "dns", "value": "not-example.com"},
					{ "type": "dns", "value": "thisreallylongexampledomainisabytelongerthanthemaxcnbytelimit.com"}
				],
				"authorizations": [
					"http://localhost/acme/authz/1/1"
				],
				"finalize": "http://localhost/acme/finalize/1/1"
			}`,
		},
		{
			Name:    "POST, good payload",
			Request: signAndPost(signer, targetPath, signedURL, validOrderBody),
			ExpectedBody: `
					{
						"status": "pending",
						"expires": "2021-02-01T01:01:01Z",
						"identifiers": [
							{ "type": "dns", "value": "not-example.com"},
							{ "type": "dns", "value": "www.not-example.com"}
						],
						"authorizations": [
							"http://localhost/acme/authz/1/1"
						],
						"finalize": "http://localhost/acme/finalize/1/1"
					}`,
		},
		{
			Name:    "POST, good payload, but when the input had mixed case",
			Request: signAndPost(signer, targetPath, signedURL, validOrderBodyWithMixedCaseIdentifiers),
			ExpectedBody: `
					{
						"status": "pending",
						"expires": "2021-02-01T01:01:01Z",
						"identifiers": [
							{ "type": "dns", "value": "not-example.com"},
							{ "type": "dns", "value": "www.not-example.com"}
						],
						"authorizations": [
							"http://localhost/acme/authz/1/1"
						],
						"finalize": "http://localhost/acme/finalize/1/1"
					}`,
		},
	}

	for _, tc := range testCases {
		t.Run(tc.Name, func(t *testing.T) {
			responseWriter.Body.Reset()

			wfe.NewOrder(ctx, newRequestEvent(), responseWriter, tc.Request)
			test.AssertUnmarshaledEquals(t, responseWriter.Body.String(), tc.ExpectedBody)

			headers := responseWriter.Header()
			for k, v := range tc.ExpectedHeaders {
				test.AssertEquals(t, headers.Get(k), v)
			}
		})
	}

	// Test that we log the "Created" field.
	responseWriter.Body.Reset()
	request := signAndPost(signer, targetPath, signedURL, validOrderBody)
	requestEvent := newRequestEvent()
	wfe.NewOrder(ctx, requestEvent, responseWriter, request)

	if requestEvent.Created != "1" {
		t.Errorf("Expected to log Created field when creating Order: %#v", requestEvent)
	}
}

func TestFinalizeOrder(t *testing.T) {
	wfe, _, signer := setupWFE(t)
	responseWriter := httptest.NewRecorder()

	targetHost := "localhost"
	targetPath := "1/1"
	signedURL := fmt.Sprintf("http://%s/%s", targetHost, targetPath)

	// This example is a well-formed CSR for the name "example.com".
	goodCertCSRPayload := `{
		"csr": "MIHRMHgCAQAwFjEUMBIGA1UEAxMLZXhhbXBsZS5jb20wWTATBgcqhkjOPQIBBggqhkjOPQMBBwNCAAQ2hlvArQl5k0L1eF1vF5dwr7ASm2iKqibmauund-z3QJpuudnNEjlyOXi-IY1rxyhehRrtbm_bbcNCtZLgbkPvoAAwCgYIKoZIzj0EAwIDSQAwRgIhAJ8z2EDll2BvoNRotAknEfrqeP6K5CN1NeVMB4QOu0G1AiEAqAVpiGwNyV7SEZ67vV5vyuGsKPAGnqrisZh5Vg5JKHE="
	}`

	egUrl := mustParseURL("1/1")

	testCases := []struct {
		Name            string
		Request         *http.Request
		ExpectedHeaders map[string]string
		ExpectedBody    string
	}{
		{
			Name: "POST, but no body",
			Request: &http.Request{
				URL:        egUrl,
				RequestURI: targetPath,
				Method:     "POST",
				Header: map[string][]string{
					"Content-Length": {"0"},
					"Content-Type":   {expectedJWSContentType},
				},
			},
			ExpectedBody: `{"type":"` + probs.ErrorNS + `malformed","detail":"No body on POST","status":400}`,
		},
		{
			Name:         "POST, with an invalid JWS body",
			Request:      makePostRequestWithPath(targetPath, "hi"),
			ExpectedBody: `{"type":"` + probs.ErrorNS + `malformed","detail":"Parse error reading JWS","status":400}`,
		},
		{
			Name:         "POST, properly signed JWS, payload isn't valid",
			Request:      signAndPost(signer, targetPath, signedURL, "foo"),
			ExpectedBody: `{"type":"` + probs.ErrorNS + `malformed","detail":"Request payload did not parse as JSON","status":400}`,
		},
		{
			Name:         "Invalid path",
			Request:      signAndPost(signer, "1", "http://localhost/1", "{}"),
			ExpectedBody: `{"type":"` + probs.ErrorNS + `malformed","detail":"Invalid request path","status":404}`,
		},
		{
			Name:         "Bad acct ID in path",
			Request:      signAndPost(signer, "a/1", "http://localhost/a/1", "{}"),
			ExpectedBody: `{"type":"` + probs.ErrorNS + `malformed","detail":"Invalid account ID","status":400}`,
		},
		{
			Name: "Mismatched acct ID in path/JWS",
			// Note(@cpu): We use "http://localhost/2/1" here not
			// "http://localhost/order/2/1" because we are calling the Order
			// handler directly and it normally has the initial path component
			// stripped by the global WFE2 handler. We need the JWS URL to match the request
			// URL so we fudge both such that the finalize-order prefix has been removed.
			Request:      signAndPost(signer, "2/1", "http://localhost/2/1", "{}"),
			ExpectedBody: `{"type":"` + probs.ErrorNS + `malformed","detail":"No order found for account ID 2","status":404}`,
		},
		{
			Name:         "Order ID is invalid",
			Request:      signAndPost(signer, "1/okwhatever/finalize-order", "http://localhost/1/okwhatever/finalize-order", "{}"),
			ExpectedBody: `{"type":"` + probs.ErrorNS + `malformed","detail":"Invalid order ID","status":400}`,
		},
		{
			Name: "Order doesn't exist",
			// mocks/mocks.go's StorageAuthority's GetOrder mock treats ID 2 as missing
			Request:      signAndPost(signer, "1/2", "http://localhost/1/2", "{}"),
			ExpectedBody: `{"type":"` + probs.ErrorNS + `malformed","detail":"No order for ID 2","status":404}`,
		},
		{
			Name: "Order is already finalized",
			// mocks/mocks.go's StorageAuthority's GetOrder mock treats ID 1 as an Order with a Serial
			Request:      signAndPost(signer, "1/1", "http://localhost/1/1", goodCertCSRPayload),
			ExpectedBody: `{"type":"` + probs.ErrorNS + `orderNotReady","detail":"Order's status (\"valid\") is not acceptable for finalization","status":403}`,
		},
		{
			Name: "Order is expired",
			// mocks/mocks.go's StorageAuthority's GetOrder mock treats ID 7 as an Order that has already expired
			Request:      signAndPost(signer, "1/7", "http://localhost/1/7", goodCertCSRPayload),
			ExpectedBody: `{"type":"` + probs.ErrorNS + `malformed","detail":"Order 7 is expired","status":404}`,
		},
		{
			Name:         "Good CSR, Pending Order",
			Request:      signAndPost(signer, "1/4", "http://localhost/1/4", goodCertCSRPayload),
			ExpectedBody: `{"type":"` + probs.ErrorNS + `orderNotReady","detail":"Order's status (\"pending\") is not acceptable for finalization","status":403}`,
		},
		{
			Name:    "Good CSR, Ready Order",
			Request: signAndPost(signer, "1/8", "http://localhost/1/8", goodCertCSRPayload),
			ExpectedHeaders: map[string]string{
				"Location":    "http://localhost/acme/order/1/8",
				"Retry-After": "3",
			},
			ExpectedBody: `
{
  "status": "processing",
  "expires": "2000-01-01T00:00:00Z",
  "identifiers": [
    {"type":"dns","value":"example.com"}
  ],
	"profile": "default",
  "authorizations": [
    "http://localhost/acme/authz/1/1"
  ],
  "finalize": "http://localhost/acme/finalize/1/8"
}`,
		},
	}

	for _, tc := range testCases {
		t.Run(tc.Name, func(t *testing.T) {
			responseWriter.Body.Reset()
			wfe.FinalizeOrder(ctx, newRequestEvent(), responseWriter, tc.Request)
			for k, v := range tc.ExpectedHeaders {
				got := responseWriter.Header().Get(k)
				if v != got {
					t.Errorf("Header %q: Expected %q, got %q", k, v, got)
				}
			}
			test.AssertUnmarshaledEquals(t, responseWriter.Body.String(), tc.ExpectedBody)
		})
	}

	// Check a bad CSR request separately from the above testcases. We don't want
	// to match the whole response body because the "detail" of a bad CSR problem
	// contains a verbose Go error message that can change between versions (e.g.
	// Go 1.10.4 to 1.11 changed the expected format)
	badCSRReq := signAndPost(signer, "1/8", "http://localhost/1/8", `{"CSR": "ABCD"}`)
	responseWriter.Body.Reset()
	wfe.FinalizeOrder(ctx, newRequestEvent(), responseWriter, badCSRReq)
	responseBody := responseWriter.Body.String()
	test.AssertContains(t, responseBody, "Error parsing certificate request")
}

func TestKeyRollover(t *testing.T) {
	responseWriter := httptest.NewRecorder()
	wfe, _, signer := setupWFE(t)

	existingKey, err := rsa.GenerateKey(rand.Reader, 2048)
	test.AssertNotError(t, err, "Error creating random 2048 RSA key")

	newKeyBytes, err := os.ReadFile("../test/test-key-5.der")
	test.AssertNotError(t, err, "Failed to read ../test/test-key-5.der")
	newKeyPriv, err := x509.ParsePKCS1PrivateKey(newKeyBytes)
	test.AssertNotError(t, err, "Failed parsing private key")
	newJWKJSON, err := jose.JSONWebKey{Key: newKeyPriv.Public()}.MarshalJSON()
	test.AssertNotError(t, err, "Failed to marshal JWK JSON")

	wfe.KeyRollover(ctx, newRequestEvent(), responseWriter, makePostRequestWithPath("", "{}"))
	test.AssertUnmarshaledEquals(t,
		responseWriter.Body.String(),
		`{
		  "type": "`+probs.ErrorNS+`malformed",
		  "detail": "Parse error reading JWS",
		  "status": 400
		}`)

	testCases := []struct {
		Name             string
		Payload          string
		ExpectedResponse string
		NewKey           crypto.Signer
		ErrorStatType    string
	}{
		{
			Name:    "Missing account URL",
			Payload: `{"oldKey":` + test1KeyPublicJSON + `}`,
			ExpectedResponse: `{
		     "type": "` + probs.ErrorNS + `malformed",
		     "detail": "Inner key rollover request specified Account \"\", but outer JWS has Key ID \"http://localhost/acme/acct/1\"",
		     "status": 400
		   }`,
			NewKey:        newKeyPriv,
			ErrorStatType: "KeyRolloverMismatchedAccount",
		},
		{
			Name:    "incorrect old key",
			Payload: `{"oldKey":` + string(newJWKJSON) + `,"account":"http://localhost/acme/acct/1"}`,
			ExpectedResponse: `{
		     "type": "` + probs.ErrorNS + `malformed",
		     "detail": "Inner JWS does not contain old key field matching current account key",
		     "status": 400
		   }`,
			NewKey:        newKeyPriv,
			ErrorStatType: "KeyRolloverWrongOldKey",
		},
		{
			Name:    "Valid key rollover request, key exists",
			Payload: `{"oldKey":` + test1KeyPublicJSON + `,"account":"http://localhost/acme/acct/1"}`,
			ExpectedResponse: `{
                          "type": "urn:ietf:params:acme:error:conflict",
                          "detail": "New key is already in use for a different account",
                          "status": 409
                        }`,
			NewKey: existingKey,
		},
		{
			Name:    "Valid key rollover request",
			Payload: `{"oldKey":` + test1KeyPublicJSON + `,"account":"http://localhost/acme/acct/1"}`,
			ExpectedResponse: `{
		     "key": ` + string(newJWKJSON) + `,
<<<<<<< HEAD
		     "initialIp": "",
		     "status": ""
=======
		     "contact": [
		       "mailto:person@mail.com"
		     ],
		     "status": "valid"
>>>>>>> 01c1488b
		   }`,
			NewKey: newKeyPriv,
		},
	}

	for _, tc := range testCases {
		t.Run(tc.Name, func(t *testing.T) {
			wfe.stats.joseErrorCount.Reset()
			responseWriter.Body.Reset()
			_, _, inner := signer.embeddedJWK(tc.NewKey, "http://localhost/key-change", tc.Payload)
			_, _, outer := signer.byKeyID(1, nil, "http://localhost/key-change", inner)
			wfe.KeyRollover(ctx, newRequestEvent(), responseWriter, makePostRequestWithPath("key-change", outer))
			t.Log(responseWriter.Body.String())
			t.Log(tc.ExpectedResponse)
			test.AssertUnmarshaledEquals(t, responseWriter.Body.String(), tc.ExpectedResponse)
			if tc.ErrorStatType != "" {
				test.AssertMetricWithLabelsEquals(
					t, wfe.stats.joseErrorCount, prometheus.Labels{"type": tc.ErrorStatType}, 1)
			}
		})
	}
}

func TestKeyRolloverMismatchedJWSURLs(t *testing.T) {
	responseWriter := httptest.NewRecorder()
	wfe, _, signer := setupWFE(t)

	newKeyBytes, err := os.ReadFile("../test/test-key-5.der")
	test.AssertNotError(t, err, "Failed to read ../test/test-key-5.der")
	newKeyPriv, err := x509.ParsePKCS1PrivateKey(newKeyBytes)
	test.AssertNotError(t, err, "Failed parsing private key")

	_, _, inner := signer.embeddedJWK(newKeyPriv, "http://localhost/wrong-url", "{}")
	_, _, outer := signer.byKeyID(1, nil, "http://localhost/key-change", inner)
	wfe.KeyRollover(ctx, newRequestEvent(), responseWriter, makePostRequestWithPath("key-change", outer))
	test.AssertUnmarshaledEquals(t, responseWriter.Body.String(), `
		{
			"type": "urn:ietf:params:acme:error:malformed",
			"detail": "Outer JWS 'url' value \"http://localhost/key-change\" does not match inner JWS 'url' value \"http://localhost/wrong-url\"",
			"status": 400
		}`)
}

func TestGetOrder(t *testing.T) {
	wfe, _, signer := setupWFE(t)

	makeGet := func(path string) *http.Request {
		return &http.Request{URL: &url.URL{Path: path}, Method: "GET"}
	}

	makePost := func(keyID int64, path, body string) *http.Request {
		_, _, jwsBody := signer.byKeyID(keyID, nil, fmt.Sprintf("http://localhost/%s", path), body)
		return makePostRequestWithPath(path, jwsBody)
	}

	testCases := []struct {
		Name     string
		Request  *http.Request
		Response string
		Headers  map[string]string
		Endpoint string
	}{
		{
			Name:     "Good request",
			Request:  makeGet("1/1"),
			Response: `{"status": "valid","expires": "2000-01-01T00:00:00Z","identifiers":[{"type":"dns", "value":"example.com"}], "profile": "default", "authorizations":["http://localhost/acme/authz/1/1"],"finalize":"http://localhost/acme/finalize/1/1","certificate":"http://localhost/acme/cert/serial"}`,
		},
		{
			Name:     "404 request",
			Request:  makeGet("1/2"),
			Response: `{"type":"` + probs.ErrorNS + `malformed","detail":"No order for ID 2", "status":404}`,
		},
		{
			Name:     "Invalid request path",
			Request:  makeGet("asd"),
			Response: `{"type":"` + probs.ErrorNS + `malformed","detail":"Invalid request path","status":404}`,
		},
		{
			Name:     "Invalid account ID",
			Request:  makeGet("asd/asd"),
			Response: `{"type":"` + probs.ErrorNS + `malformed","detail":"Invalid account ID","status":400}`,
		},
		{
			Name:     "Invalid order ID",
			Request:  makeGet("1/asd"),
			Response: `{"type":"` + probs.ErrorNS + `malformed","detail":"Invalid order ID","status":400}`,
		},
		{
			Name:     "Real request, wrong account",
			Request:  makeGet("2/1"),
			Response: `{"type":"` + probs.ErrorNS + `malformed","detail":"No order found for account ID 2", "status":404}`,
		},
		{
			Name:     "Internal error request",
			Request:  makeGet("1/3"),
			Response: `{"type":"` + probs.ErrorNS + `serverInternal","detail":"Failed to retrieve order for ID 3","status":500}`,
		},
		{
			Name:     "Invalid POST-as-GET",
			Request:  makePost(1, "1/1", "{}"),
			Response: `{"type":"` + probs.ErrorNS + `malformed","detail":"POST-as-GET requests must have an empty payload", "status":400}`,
		},
		{
			Name:     "Valid POST-as-GET, wrong account",
			Request:  makePost(1, "2/1", ""),
			Response: `{"type":"` + probs.ErrorNS + `malformed","detail":"No order found for account ID 2", "status":404}`,
		},
		{
			Name:     "Valid POST-as-GET",
			Request:  makePost(1, "1/1", ""),
			Response: `{"status": "valid","expires": "2000-01-01T00:00:00Z","identifiers":[{"type":"dns", "value":"example.com"}], "profile": "default", "authorizations":["http://localhost/acme/authz/1/1"],"finalize":"http://localhost/acme/finalize/1/1","certificate":"http://localhost/acme/cert/serial"}`,
		},
		{
			Name:     "GET new order",
			Request:  makeGet("1/9"),
			Response: `{"type":"` + probs.ErrorNS + `unauthorized","detail":"Order is too new for GET API. You should only use this non-standard API to access resources created more than 10s ago","status":403}`,
			Endpoint: "/get/order/",
		},
		{
			Name:     "GET new order from old endpoint",
			Request:  makeGet("1/9"),
			Response: `{"status": "valid","expires": "2000-01-01T00:00:00Z","identifiers":[{"type":"dns", "value":"example.com"}], "profile": "default", "authorizations":["http://localhost/acme/authz/1/1"],"finalize":"http://localhost/acme/finalize/1/9","certificate":"http://localhost/acme/cert/serial"}`,
		},
		{
			Name:     "POST-as-GET new order",
			Request:  makePost(1, "1/9", ""),
			Response: `{"status": "valid","expires": "2000-01-01T00:00:00Z","identifiers":[{"type":"dns", "value":"example.com"}], "profile": "default", "authorizations":["http://localhost/acme/authz/1/1"],"finalize":"http://localhost/acme/finalize/1/9","certificate":"http://localhost/acme/cert/serial"}`,
		},
		{
			Name:     "POST-as-GET processing order",
			Request:  makePost(1, "1/10", ""),
			Response: `{"status": "processing","expires": "2000-01-01T00:00:00Z","identifiers":[{"type":"dns", "value":"example.com"}], "profile": "default", "authorizations":["http://localhost/acme/authz/1/1"],"finalize":"http://localhost/acme/finalize/1/10"}`,
			Headers:  map[string]string{"Retry-After": "3"},
		},
	}

	for _, tc := range testCases {
		t.Run(tc.Name, func(t *testing.T) {
			responseWriter := httptest.NewRecorder()
			if tc.Endpoint != "" {
				wfe.GetOrder(ctx, &web.RequestEvent{Extra: make(map[string]interface{}), Endpoint: tc.Endpoint}, responseWriter, tc.Request)
			} else {
				wfe.GetOrder(ctx, newRequestEvent(), responseWriter, tc.Request)
			}
			t.Log(tc.Name)
			t.Log("actual:", responseWriter.Body.String())
			t.Log("expect:", tc.Response)
			test.AssertUnmarshaledEquals(t, responseWriter.Body.String(), tc.Response)
			for k, v := range tc.Headers {
				test.AssertEquals(t, responseWriter.Header().Get(k), v)
			}
		})
	}
}

func makeRevokeRequestJSON(reason *revocation.Reason) ([]byte, error) {
	certPemBytes, err := os.ReadFile("../test/hierarchy/ee-r3.cert.pem")
	if err != nil {
		return nil, err
	}
	certBlock, _ := pem.Decode(certPemBytes)
	return makeRevokeRequestJSONForCert(certBlock.Bytes, reason)
}

func makeRevokeRequestJSONForCert(der []byte, reason *revocation.Reason) ([]byte, error) {
	revokeRequest := struct {
		CertificateDER core.JSONBuffer    `json:"certificate"`
		Reason         *revocation.Reason `json:"reason"`
	}{
		CertificateDER: der,
		Reason:         reason,
	}
	revokeRequestJSON, err := json.Marshal(revokeRequest)
	if err != nil {
		return nil, err
	}
	return revokeRequestJSON, nil
}

// Valid revocation request for existing, non-revoked cert, signed using the
// issuing account key.
func TestRevokeCertificateByApplicantValid(t *testing.T) {
	wfe, _, signer := setupWFE(t)
	wfe.sa = newMockSAWithCert(t, wfe.sa)

	mockLog := wfe.log.(*blog.Mock)
	mockLog.Clear()

	revokeRequestJSON, err := makeRevokeRequestJSON(nil)
	test.AssertNotError(t, err, "Failed to make revokeRequestJSON")
	_, _, jwsBody := signer.byKeyID(1, nil, "http://localhost/revoke-cert", string(revokeRequestJSON))

	responseWriter := httptest.NewRecorder()
	wfe.RevokeCertificate(ctx, newRequestEvent(), responseWriter,
		makePostRequestWithPath("revoke-cert", jwsBody))

	test.AssertEquals(t, responseWriter.Code, 200)
	test.AssertEquals(t, responseWriter.Body.String(), "")
	test.AssertDeepEquals(t, mockLog.GetAllMatching("Authenticated revocation"), []string{
		`INFO: [AUDIT] Authenticated revocation JSON={"Serial":"000000000000000000001d72443db5189821","Reason":0,"RegID":1,"Method":"applicant"}`,
	})
}

// Valid revocation request for existing, non-revoked cert, signed using the
// certificate private key.
func TestRevokeCertificateByKeyValid(t *testing.T) {
	wfe, _, signer := setupWFE(t)
	wfe.sa = newMockSAWithCert(t, wfe.sa)

	mockLog := wfe.log.(*blog.Mock)
	mockLog.Clear()

	keyPemBytes, err := os.ReadFile("../test/hierarchy/ee-r3.key.pem")
	test.AssertNotError(t, err, "Failed to load key")
	key := loadKey(t, keyPemBytes)

	revocationReason := revocation.Reason(ocsp.KeyCompromise)
	revokeRequestJSON, err := makeRevokeRequestJSON(&revocationReason)
	test.AssertNotError(t, err, "Failed to make revokeRequestJSON")
	_, _, jwsBody := signer.embeddedJWK(key, "http://localhost/revoke-cert", string(revokeRequestJSON))

	responseWriter := httptest.NewRecorder()
	wfe.RevokeCertificate(ctx, newRequestEvent(), responseWriter,
		makePostRequestWithPath("revoke-cert", jwsBody))

	test.AssertEquals(t, responseWriter.Code, 200)
	test.AssertEquals(t, responseWriter.Body.String(), "")
	test.AssertDeepEquals(t, mockLog.GetAllMatching("Authenticated revocation"), []string{
		`INFO: [AUDIT] Authenticated revocation JSON={"Serial":"000000000000000000001d72443db5189821","Reason":1,"RegID":0,"Method":"privkey"}`,
	})
}

// Invalid revocation request: although signed with the cert key, the cert
// wasn't issued by any issuer the Boulder is aware of.
func TestRevokeCertificateNotIssued(t *testing.T) {
	wfe, _, signer := setupWFE(t)
	wfe.sa = newMockSAWithCert(t, wfe.sa)

	// Make a self-signed junk certificate
	k, err := ecdsa.GenerateKey(elliptic.P256(), rand.Reader)
	test.AssertNotError(t, err, "unexpected error making random private key")
	// Use a known serial from the mockSAWithValidCert mock.
	// This ensures that any failures here are due to the certificate's issuer
	// not matching up with issuers known by the mock, rather than due to the
	// certificate's serial not matching up with serials known by the mock.
	knownCert, err := core.LoadCert("../test/hierarchy/ee-r3.cert.pem")
	test.AssertNotError(t, err, "Unexpected error loading test cert")
	template := &x509.Certificate{
		SerialNumber: knownCert.SerialNumber,
	}
	certDER, err := x509.CreateCertificate(rand.Reader, template, template, k.Public(), k)
	test.AssertNotError(t, err, "Unexpected error creating self-signed junk cert")

	keyPemBytes, err := os.ReadFile("../test/hierarchy/ee-r3.key.pem")
	test.AssertNotError(t, err, "Failed to load key")
	key := loadKey(t, keyPemBytes)

	revokeRequestJSON, err := makeRevokeRequestJSONForCert(certDER, nil)
	test.AssertNotError(t, err, "Failed to make revokeRequestJSON for certDER")
	_, _, jwsBody := signer.embeddedJWK(key, "http://localhost/revoke-cert", string(revokeRequestJSON))

	responseWriter := httptest.NewRecorder()
	wfe.RevokeCertificate(ctx, newRequestEvent(), responseWriter,
		makePostRequestWithPath("revoke-cert", jwsBody))
	// It should result in a 404 response with a problem body
	test.AssertEquals(t, responseWriter.Code, 404)
	test.AssertEquals(t, responseWriter.Body.String(), "{\n  \"type\": \"urn:ietf:params:acme:error:malformed\",\n  \"detail\": \"Certificate from unrecognized issuer\",\n  \"status\": 404\n}")
}

func TestRevokeCertificateExpired(t *testing.T) {
	wfe, fc, signer := setupWFE(t)
	wfe.sa = newMockSAWithCert(t, wfe.sa)

	keyPemBytes, err := os.ReadFile("../test/hierarchy/ee-r3.key.pem")
	test.AssertNotError(t, err, "Failed to load key")
	key := loadKey(t, keyPemBytes)

	revokeRequestJSON, err := makeRevokeRequestJSON(nil)
	test.AssertNotError(t, err, "Failed to make revokeRequestJSON")

	_, _, jwsBody := signer.embeddedJWK(key, "http://localhost/revoke-cert", string(revokeRequestJSON))

	cert, err := core.LoadCert("../test/hierarchy/ee-r3.cert.pem")
	test.AssertNotError(t, err, "Failed to load test certificate")

	fc.Set(cert.NotAfter.Add(time.Hour))

	responseWriter := httptest.NewRecorder()
	wfe.RevokeCertificate(ctx, newRequestEvent(), responseWriter,
		makePostRequestWithPath("revoke-cert", jwsBody))
	test.AssertEquals(t, responseWriter.Code, 403)
	test.AssertEquals(t, responseWriter.Body.String(), "{\n  \"type\": \"urn:ietf:params:acme:error:unauthorized\",\n  \"detail\": \"Certificate is expired\",\n  \"status\": 403\n}")
}

func TestRevokeCertificateReasons(t *testing.T) {
	wfe, _, signer := setupWFE(t)
	wfe.sa = newMockSAWithCert(t, wfe.sa)
	ra := wfe.ra.(*MockRegistrationAuthority)

	reason0 := revocation.Reason(ocsp.Unspecified)
	reason1 := revocation.Reason(ocsp.KeyCompromise)
	reason2 := revocation.Reason(ocsp.CACompromise)
	reason100 := revocation.Reason(100)

	testCases := []struct {
		Name             string
		Reason           *revocation.Reason
		ExpectedHTTPCode int
		ExpectedBody     string
		ExpectedReason   *revocation.Reason
	}{
		{
			Name:             "Valid reason",
			Reason:           &reason1,
			ExpectedHTTPCode: http.StatusOK,
			ExpectedReason:   &reason1,
		},
		{
			Name:             "No reason",
			ExpectedHTTPCode: http.StatusOK,
			ExpectedReason:   &reason0,
		},
		{
			Name:             "Unsupported reason",
			Reason:           &reason2,
			ExpectedHTTPCode: http.StatusBadRequest,
			ExpectedBody:     `{"type":"` + probs.ErrorNS + `badRevocationReason","detail":"unsupported revocation reason code provided: cACompromise (2). Supported reasons: unspecified (0), keyCompromise (1), superseded (4), cessationOfOperation (5)","status":400}`,
		},
		{
			Name:             "Non-existent reason",
			Reason:           &reason100,
			ExpectedHTTPCode: http.StatusBadRequest,
			ExpectedBody:     `{"type":"` + probs.ErrorNS + `badRevocationReason","detail":"unsupported revocation reason code provided: unknown (100). Supported reasons: unspecified (0), keyCompromise (1), superseded (4), cessationOfOperation (5)","status":400}`,
		},
	}

	for _, tc := range testCases {
		t.Run(tc.Name, func(t *testing.T) {
			revokeRequestJSON, err := makeRevokeRequestJSON(tc.Reason)
			test.AssertNotError(t, err, "Failed to make revokeRequestJSON")
			_, _, jwsBody := signer.byKeyID(1, nil, "http://localhost/revoke-cert", string(revokeRequestJSON))

			responseWriter := httptest.NewRecorder()
			wfe.RevokeCertificate(ctx, newRequestEvent(), responseWriter,
				makePostRequestWithPath("revoke-cert", jwsBody))

			test.AssertEquals(t, responseWriter.Code, tc.ExpectedHTTPCode)
			if tc.ExpectedBody != "" {
				test.AssertUnmarshaledEquals(t, responseWriter.Body.String(), tc.ExpectedBody)
			} else {
				test.AssertEquals(t, responseWriter.Body.String(), tc.ExpectedBody)
			}
			if tc.ExpectedReason != nil {
				test.AssertEquals(t, ra.lastRevocationReason, *tc.ExpectedReason)
			}
		})
	}
}

// A revocation request signed by an incorrect certificate private key.
func TestRevokeCertificateWrongCertificateKey(t *testing.T) {
	wfe, _, signer := setupWFE(t)
	wfe.sa = newMockSAWithCert(t, wfe.sa)

	keyPemBytes, err := os.ReadFile("../test/hierarchy/ee-e1.key.pem")
	test.AssertNotError(t, err, "Failed to load key")
	key := loadKey(t, keyPemBytes)

	revocationReason := revocation.Reason(ocsp.KeyCompromise)
	revokeRequestJSON, err := makeRevokeRequestJSON(&revocationReason)
	test.AssertNotError(t, err, "Failed to make revokeRequestJSON")
	_, _, jwsBody := signer.embeddedJWK(key, "http://localhost/revoke-cert", string(revokeRequestJSON))

	responseWriter := httptest.NewRecorder()
	wfe.RevokeCertificate(ctx, newRequestEvent(), responseWriter,
		makePostRequestWithPath("revoke-cert", jwsBody))
	test.AssertEquals(t, responseWriter.Code, 403)
	test.AssertUnmarshaledEquals(t, responseWriter.Body.String(),
		`{"type":"`+probs.ErrorNS+`unauthorized","detail":"JWK embedded in revocation request must be the same public key as the cert to be revoked","status":403}`)
}

type mockSAGetRegByKeyFails struct {
	sapb.StorageAuthorityReadOnlyClient
}

func (sa *mockSAGetRegByKeyFails) GetRegistrationByKey(_ context.Context, req *sapb.JSONWebKey, _ ...grpc.CallOption) (*corepb.Registration, error) {
	return nil, fmt.Errorf("whoops")
}

// When SA.GetRegistrationByKey errors (e.g. gRPC timeout), NewAccount should
// return internal server errors.
func TestNewAccountWhenGetRegByKeyFails(t *testing.T) {
	wfe, _, signer := setupWFE(t)
	wfe.sa = &mockSAGetRegByKeyFails{wfe.sa}
	key := loadKey(t, []byte(testE2KeyPrivatePEM))
	_, ok := key.(*ecdsa.PrivateKey)
	test.Assert(t, ok, "Couldn't load ECDSA key")
	payload := `{"contact":["mailto:person@mail.com"],"agreement":"` + agreementURL + `"}`
	responseWriter := httptest.NewRecorder()
	_, _, body := signer.embeddedJWK(key, "http://localhost/new-account", payload)
	wfe.NewAccount(ctx, newRequestEvent(), responseWriter, makePostRequestWithPath("/new-account", body))
	if responseWriter.Code != 500 {
		t.Fatalf("Wrong response code %d for NewAccount with failing GetRegByKey (wanted 500)", responseWriter.Code)
	}
	var prob probs.ProblemDetails
	err := json.Unmarshal(responseWriter.Body.Bytes(), &prob)
	test.AssertNotError(t, err, "unmarshalling response")
	if prob.Type != probs.ErrorNS+probs.ServerInternalProblem {
		t.Errorf("Wrong type for returned problem: %#v", prob.Type)
	}
}

type mockSAGetRegByKeyNotFound struct {
	sapb.StorageAuthorityReadOnlyClient
}

func (sa *mockSAGetRegByKeyNotFound) GetRegistrationByKey(_ context.Context, req *sapb.JSONWebKey, _ ...grpc.CallOption) (*corepb.Registration, error) {
	return nil, berrors.NotFoundError("not found")
}

func TestNewAccountWhenGetRegByKeyNotFound(t *testing.T) {
	wfe, _, signer := setupWFE(t)
	wfe.sa = &mockSAGetRegByKeyNotFound{wfe.sa}
	key := loadKey(t, []byte(testE2KeyPrivatePEM))
	_, ok := key.(*ecdsa.PrivateKey)
	test.Assert(t, ok, "Couldn't load ECDSA key")
	// When SA.GetRegistrationByKey returns NotFound, and no onlyReturnExisting
	// field is sent, NewAccount should succeed.
	payload := `{"contact":["mailto:person@mail.com"],"termsOfServiceAgreed":true}`
	signedURL := "http://localhost/new-account"
	responseWriter := httptest.NewRecorder()
	_, _, body := signer.embeddedJWK(key, signedURL, payload)
	wfe.NewAccount(ctx, newRequestEvent(), responseWriter, makePostRequestWithPath("/new-account", body))
	if responseWriter.Code != http.StatusCreated {
		t.Errorf("Bad response to NewRegistration: %d, %s", responseWriter.Code, responseWriter.Body)
	}

	// When SA.GetRegistrationByKey returns NotFound, and onlyReturnExisting
	// field **is** sent, NewAccount should fail with the expected error.
	payload = `{"contact":["mailto:person@mail.com"],"termsOfServiceAgreed":true,"onlyReturnExisting":true}`
	responseWriter = httptest.NewRecorder()
	_, _, body = signer.embeddedJWK(key, signedURL, payload)
	// Process the new account request
	wfe.NewAccount(ctx, newRequestEvent(), responseWriter, makePostRequestWithPath("/new-account", body))
	test.AssertEquals(t, responseWriter.Code, http.StatusBadRequest)
	test.AssertUnmarshaledEquals(t, responseWriter.Body.String(), `
	{
		"type": "urn:ietf:params:acme:error:accountDoesNotExist",
		"detail": "No account exists with the provided key",
		"status": 400
	}`)
}

func TestPrepAuthzForDisplay(t *testing.T) {
	t.Parallel()
	wfe, _, _ := setupWFE(t)

	authz := &core.Authorization{
		ID:             "12345",
		Status:         core.StatusPending,
		RegistrationID: 1,
		Identifier:     identifier.NewDNS("example.com"),
		Challenges: []core.Challenge{
			{Type: core.ChallengeTypeDNS01, Status: core.StatusPending, Token: "token"},
			{Type: core.ChallengeTypeHTTP01, Status: core.StatusPending, Token: "token"},
			{Type: core.ChallengeTypeTLSALPN01, Status: core.StatusPending, Token: "token"},
		},
	}

	// This modifies the authz in-place.
	wfe.prepAuthorizationForDisplay(authzPath, &http.Request{Host: "localhost"}, authz)

	// Ensure ID and RegID are omitted.
	authzJSON, err := json.Marshal(authz)
	test.AssertNotError(t, err, "Failed to marshal authz")
	test.AssertNotContains(t, string(authzJSON), "\"id\":\"12345\"")
	test.AssertNotContains(t, string(authzJSON), "\"registrationID\":\"1\"")
}

func TestPrepAuthzWithAccountForDisplay(t *testing.T) {
	t.Parallel()
	wfe, _, _ := setupWFE(t)

	authz := &core.Authorization{
		ID:             "12345",
		Status:         core.StatusPending,
		RegistrationID: 1,
		Identifier:     identifier.NewDNS("example.com"),
		Challenges: []core.Challenge{
			{Type: core.ChallengeTypeDNS01, Status: core.StatusPending, Token: "token"},
			{Type: core.ChallengeTypeHTTP01, Status: core.StatusPending, Token: "token"},
			{Type: core.ChallengeTypeTLSALPN01, Status: core.StatusPending, Token: "token"},
		},
	}

	// This modifies the authz in-place.
	wfe.prepAuthorizationForDisplay(authzPathWithAcct, &http.Request{Host: "localhost"}, authz)

	// Ensure ID and RegID are omitted.
	authzJSON, err := json.Marshal(authz)
	test.AssertNotError(t, err, "Failed to marshal authz")
	test.AssertNotContains(t, string(authzJSON), "\"id\":\"12345\"")
	test.AssertNotContains(t, string(authzJSON), "\"registrationID\":\"1\"")
}

func TestPrepRevokedAuthzForDisplay(t *testing.T) {
	t.Parallel()
	wfe, _, _ := setupWFE(t)

	authz := &core.Authorization{
		ID:             "12345",
		Status:         core.StatusInvalid,
		RegistrationID: 1,
		Identifier:     identifier.NewDNS("example.com"),
		Challenges: []core.Challenge{
			{Type: core.ChallengeTypeDNS01, Status: core.StatusPending, Token: "token"},
			{Type: core.ChallengeTypeHTTP01, Status: core.StatusPending, Token: "token"},
			{Type: core.ChallengeTypeTLSALPN01, Status: core.StatusPending, Token: "token"},
		},
	}

	// This modifies the authz in-place.
	wfe.prepAuthorizationForDisplay(authzPath, &http.Request{Host: "localhost"}, authz)

	// All of the challenges should be revoked as well.
	for _, chall := range authz.Challenges {
		test.AssertEquals(t, chall.Status, core.StatusInvalid)
	}
}

func TestPrepRevokedAuthzWithAccountForDisplay(t *testing.T) {
	t.Parallel()
	wfe, _, _ := setupWFE(t)

	authz := &core.Authorization{
		ID:             "12345",
		Status:         core.StatusInvalid,
		RegistrationID: 1,
		Identifier:     identifier.NewDNS("example.com"),
		Challenges: []core.Challenge{
			{Type: core.ChallengeTypeDNS01, Status: core.StatusPending, Token: "token"},
			{Type: core.ChallengeTypeHTTP01, Status: core.StatusPending, Token: "token"},
			{Type: core.ChallengeTypeTLSALPN01, Status: core.StatusPending, Token: "token"},
		},
	}

	// This modifies the authz in-place.
	wfe.prepAuthorizationForDisplay(authzPathWithAcct, &http.Request{Host: "localhost"}, authz)

	// All of the challenges should be revoked as well.
	for _, chall := range authz.Challenges {
		test.AssertEquals(t, chall.Status, core.StatusInvalid)
	}
}

func TestPrepWildcardAuthzForDisplay(t *testing.T) {
	t.Parallel()
	wfe, _, _ := setupWFE(t)

	authz := &core.Authorization{
		ID:             "12345",
		Status:         core.StatusPending,
		RegistrationID: 1,
		Identifier:     identifier.NewDNS("*.example.com"),
		Challenges: []core.Challenge{
			{Type: core.ChallengeTypeDNS01, Status: core.StatusPending, Token: "token"},
		},
	}

	// This modifies the authz in-place.
	wfe.prepAuthorizationForDisplay(authzPath, &http.Request{Host: "localhost"}, authz)

	// The identifier should not start with a star, but the authz should be marked
	// as a wildcard.
	test.AssertEquals(t, strings.HasPrefix(authz.Identifier.Value, "*."), false)
	test.AssertEquals(t, authz.Wildcard, true)
}

func TestPrepWildcardAuthzWithAcountForDisplay(t *testing.T) {
	t.Parallel()
	wfe, _, _ := setupWFE(t)

	authz := &core.Authorization{
		ID:             "12345",
		Status:         core.StatusPending,
		RegistrationID: 1,
		Identifier:     identifier.NewDNS("*.example.com"),
		Challenges: []core.Challenge{
			{Type: core.ChallengeTypeDNS01, Status: core.StatusPending, Token: "token"},
		},
	}

	// This modifies the authz in-place.
	wfe.prepAuthorizationForDisplay(authzPathWithAcct, &http.Request{Host: "localhost"}, authz)

	// The identifier should not start with a star, but the authz should be marked
	// as a wildcard.
	test.AssertEquals(t, strings.HasPrefix(authz.Identifier.Value, "*."), false)
	test.AssertEquals(t, authz.Wildcard, true)
}

func TestPrepAuthzForDisplayShuffle(t *testing.T) {
	t.Parallel()
	wfe, _, _ := setupWFE(t)

	authz := &core.Authorization{
		ID:             "12345",
		Status:         core.StatusPending,
		RegistrationID: 1,
		Identifier:     identifier.NewDNS("example.com"),
		Challenges: []core.Challenge{
			{Type: core.ChallengeTypeDNS01, Status: core.StatusPending, Token: "token"},
			{Type: core.ChallengeTypeHTTP01, Status: core.StatusPending, Token: "token"},
			{Type: core.ChallengeTypeTLSALPN01, Status: core.StatusPending, Token: "token"},
		},
	}

	// The challenges should be presented in an unpredictable order.

	// Create a structure to count how many times each challenge type ends up in
	// each position in the output authz.Challenges list.
	counts := make(map[core.AcmeChallenge]map[int]int)
	counts[core.ChallengeTypeDNS01] = map[int]int{0: 0, 1: 0, 2: 0}
	counts[core.ChallengeTypeHTTP01] = map[int]int{0: 0, 1: 0, 2: 0}
	counts[core.ChallengeTypeTLSALPN01] = map[int]int{0: 0, 1: 0, 2: 0}

	// Prep the authz 100 times, and count where each challenge ended up each time.
	for range 100 {
		// This modifies the authz in place
		wfe.prepAuthorizationForDisplay(challengePath, &http.Request{Host: "localhost"}, authz)
		for i, chall := range authz.Challenges {
			counts[chall.Type][i] += 1
		}
	}

	// Ensure that at least some amount of randomization is happening.
	for challType, indices := range counts {
		for index, count := range indices {
			test.Assert(t, count > 10, fmt.Sprintf("challenge type %s did not appear in position %d as often as expected", challType, index))
		}
	}
}

// noSCTMockRA is a mock RA that always returns a `berrors.MissingSCTsError` from `FinalizeOrder`
type noSCTMockRA struct {
	MockRegistrationAuthority
}

func (ra *noSCTMockRA) FinalizeOrder(context.Context, *rapb.FinalizeOrderRequest, ...grpc.CallOption) (*corepb.Order, error) {
	return nil, berrors.MissingSCTsError("noSCTMockRA missing scts error")
}

func TestFinalizeSCTError(t *testing.T) {
	wfe, _, signer := setupWFE(t)

	// Set up an RA mock that always returns a berrors.MissingSCTsError from
	// `FinalizeOrder`
	wfe.ra = &noSCTMockRA{}

	// Create a response writer to capture the WFE response
	responseWriter := httptest.NewRecorder()

	// This example is a well-formed CSR for the name "example.com".
	goodCertCSRPayload := `{
		"csr": "MIHRMHgCAQAwFjEUMBIGA1UEAxMLZXhhbXBsZS5jb20wWTATBgcqhkjOPQIBBggqhkjOPQMBBwNCAAQ2hlvArQl5k0L1eF1vF5dwr7ASm2iKqibmauund-z3QJpuudnNEjlyOXi-IY1rxyhehRrtbm_bbcNCtZLgbkPvoAAwCgYIKoZIzj0EAwIDSQAwRgIhAJ8z2EDll2BvoNRotAknEfrqeP6K5CN1NeVMB4QOu0G1AiEAqAVpiGwNyV7SEZ67vV5vyuGsKPAGnqrisZh5Vg5JKHE="
	}`

	// Create a finalization request with the above payload
	request := signAndPost(signer, "1/8", "http://localhost/1/8", goodCertCSRPayload)

	// POST the finalize order request.
	wfe.FinalizeOrder(ctx, newRequestEvent(), responseWriter, request)

	// We expect the berrors.MissingSCTsError error to have been converted into
	// a serverInternal error with the right message.
	test.AssertUnmarshaledEquals(t,
		responseWriter.Body.String(),
		`{"type":"`+probs.ErrorNS+`serverInternal","detail":"Error finalizing order :: Unable to meet CA SCT embedding requirements","status":500}`)
}

func TestOrderToOrderJSONV2Authorizations(t *testing.T) {
	wfe, fc, _ := setupWFE(t)
	expires := fc.Now()
	orderJSON := wfe.orderToOrderJSON(&http.Request{}, &corepb.Order{
		Id:               1,
		RegistrationID:   1,
		DnsNames:         []string{"a"},
		Status:           string(core.StatusPending),
		Expires:          timestamppb.New(expires),
		V2Authorizations: []int64{1, 2},
	})
	test.AssertDeepEquals(t, orderJSON.Authorizations, []string{
		"http://localhost/acme/authz/1/1",
		"http://localhost/acme/authz/1/2",
	})
}

func TestPrepAccountForDisplay(t *testing.T) {
	acct := &core.Registration{
		ID:        1987,
		Agreement: "disagreement",
	}

	// Prep the account for display.
	prepAccountForDisplay(acct)

	// The Agreement should always be cleared.
	test.AssertEquals(t, acct.Agreement, "")
	// The ID field should be zeroed.
	test.AssertEquals(t, acct.ID, int64(0))
}

func TestGETAPIAuthorizationHandler(t *testing.T) {
	wfe, _, _ := setupWFE(t)
	makeGet := func(path, endpoint string) (*http.Request, *web.RequestEvent) {
		return &http.Request{URL: &url.URL{Path: path}, Method: "GET"},
			&web.RequestEvent{Endpoint: endpoint}
	}

	testCases := []struct {
		name              string
		path              string
		expectTooFreshErr bool
	}{
		{
			name:              "fresh authz",
			path:              "1",
			expectTooFreshErr: true,
		},
		{
			name:              "old authz",
			path:              "2",
			expectTooFreshErr: false,
		},
	}

	tooFreshErr := `{"type":"` + probs.ErrorNS + `unauthorized","detail":"Authorization is too new for GET API. You should only use this non-standard API to access resources created more than 10s ago","status":403}`
	for _, tc := range testCases {
		responseWriter := httptest.NewRecorder()
		req, logEvent := makeGet(tc.path, getAuthzPath)
		wfe.AuthorizationHandler(context.Background(), logEvent, responseWriter, req)

		if responseWriter.Code == http.StatusOK && tc.expectTooFreshErr {
			t.Errorf("expected too fresh error, got http.StatusOK")
		} else {
			test.AssertEquals(t, responseWriter.Code, http.StatusForbidden)
			test.AssertUnmarshaledEquals(t, responseWriter.Body.String(), tooFreshErr)
		}
	}
}

func TestGETAPIAuthorizationHandlerWitAccount(t *testing.T) {
	wfe, _, _ := setupWFE(t)
	makeGet := func(path, endpoint string) (*http.Request, *web.RequestEvent) {
		return &http.Request{URL: &url.URL{Path: path}, Method: "GET"},
			&web.RequestEvent{Endpoint: endpoint}
	}

	testCases := []struct {
		name              string
		path              string
		expectTooFreshErr bool
	}{
		{
			name:              "fresh authz",
			path:              "1/1",
			expectTooFreshErr: true,
		},
		{
			name:              "old authz",
			path:              "1/2",
			expectTooFreshErr: false,
		},
	}

	tooFreshErr := `{"type":"` + probs.ErrorNS + `unauthorized","detail":"Authorization is too new for GET API. You should only use this non-standard API to access resources created more than 10s ago","status":403}`
	for _, tc := range testCases {
		responseWriter := httptest.NewRecorder()
		req, logEvent := makeGet(tc.path, getAuthzPath)
		wfe.AuthorizationHandlerWithAccount(context.Background(), logEvent, responseWriter, req)

		if responseWriter.Code == http.StatusOK && tc.expectTooFreshErr {
			t.Errorf("expected too fresh error, got http.StatusOK")
		} else {
			test.AssertEquals(t, responseWriter.Code, http.StatusForbidden)
			test.AssertUnmarshaledEquals(t, responseWriter.Body.String(), tooFreshErr)
		}
	}
}

func TestGETAPIChallenge(t *testing.T) {
	wfe, _, _ := setupWFE(t)
	makeGet := func(path, endpoint string) (*http.Request, *web.RequestEvent) {
		return &http.Request{URL: &url.URL{Path: path}, Method: "GET"},
			&web.RequestEvent{Endpoint: endpoint}
	}

	testCases := []struct {
		name              string
		path              string
		expectTooFreshErr bool
	}{
		{
			name:              "fresh authz challenge",
			path:              "1/7TyhFQ",
			expectTooFreshErr: true,
		},
		{
			name:              "old authz challenge",
			path:              "2/7TyhFQ",
			expectTooFreshErr: false,
		},
	}

	tooFreshErr := `{"type":"` + probs.ErrorNS + `unauthorized","detail":"Authorization is too new for GET API. You should only use this non-standard API to access resources created more than 10s ago","status":403}`
	for _, tc := range testCases {
		responseWriter := httptest.NewRecorder()
		req, logEvent := makeGet(tc.path, getAuthzPath)
		wfe.ChallengeHandler(context.Background(), logEvent, responseWriter, req)

		if responseWriter.Code == http.StatusOK && tc.expectTooFreshErr {
			t.Errorf("expected too fresh error, got http.StatusOK")
		} else {
			test.AssertEquals(t, responseWriter.Code, http.StatusForbidden)
			test.AssertUnmarshaledEquals(t, responseWriter.Body.String(), tooFreshErr)
		}
	}
}

// TestGet404 tests that a 404 is served and that the expected endpoint of
// "/" is logged when an unknown path is requested. This will test the
// codepath to the wfe.Index() handler which handles "/" and all non-api
// endpoint requests to make sure the endpoint is set properly in the logs.
func TestIndexGet404(t *testing.T) {
	// Setup
	wfe, _, _ := setupWFE(t)
	path := "/nopathhere/nope/nofilehere"
	req := &http.Request{URL: &url.URL{Path: path}, Method: "GET"}
	logEvent := &web.RequestEvent{}
	responseWriter := httptest.NewRecorder()

	// Send a request to wfe.Index()
	wfe.Index(context.Background(), logEvent, responseWriter, req)

	// Test that a 404 is received as expected
	test.AssertEquals(t, responseWriter.Code, http.StatusNotFound)
	// Test that we logged the "/" endpoint
	test.AssertEquals(t, logEvent.Endpoint, "/")
	// Test that the rest of the path is logged as the slug
	test.AssertEquals(t, logEvent.Slug, path[1:])
}

// TestARI tests that requests for real certs result in renewal info, while
// requests for certs that don't exist result in errors.
func TestARI(t *testing.T) {
	wfe, _, _ := setupWFE(t)
	msa := newMockSAWithCert(t, wfe.sa)
	wfe.sa = msa

	features.Set(features.Config{ServeRenewalInfo: true})
	defer features.Reset()

	makeGet := func(path, endpoint string) (*http.Request, *web.RequestEvent) {
		return &http.Request{URL: &url.URL{Path: path}, Method: "GET"},
			&web.RequestEvent{Endpoint: endpoint, Extra: map[string]interface{}{}}
	}

	// Load the leaf certificate.
	cert, err := core.LoadCert("../test/hierarchy/ee-r3.cert.pem")
	test.AssertNotError(t, err, "failed to load test certificate")

	// Ensure that a correct draft-ietf-acme-ari03 query results in a 200.
	certID := fmt.Sprintf("%s.%s",
		base64.RawURLEncoding.EncodeToString(cert.AuthorityKeyId),
		base64.RawURLEncoding.EncodeToString(cert.SerialNumber.Bytes()),
	)
	req, event := makeGet(certID, renewalInfoPath)
	resp := httptest.NewRecorder()
	wfe.RenewalInfo(context.Background(), event, resp, req)
	test.AssertEquals(t, resp.Code, http.StatusOK)
	test.AssertEquals(t, resp.Header().Get("Retry-After"), "21600")
	var ri core.RenewalInfo
	err = json.Unmarshal(resp.Body.Bytes(), &ri)
	test.AssertNotError(t, err, "unmarshalling renewal info")
	test.Assert(t, ri.SuggestedWindow.Start.After(cert.NotBefore), "suggested window begins before cert issuance")
	test.Assert(t, ri.SuggestedWindow.End.Before(cert.NotAfter), "suggested window ends after cert expiry")

	// Ensure that a correct draft-ietf-acme-ari03 query for a revoked cert
	// results in a renewal window in the past.
	msa.status = core.OCSPStatusRevoked
	req, event = makeGet(certID, renewalInfoPath)
	resp = httptest.NewRecorder()
	wfe.RenewalInfo(context.Background(), event, resp, req)
	test.AssertEquals(t, resp.Code, http.StatusOK)
	test.AssertEquals(t, resp.Header().Get("Retry-After"), "21600")
	err = json.Unmarshal(resp.Body.Bytes(), &ri)
	test.AssertNotError(t, err, "unmarshalling renewal info")
	test.Assert(t, ri.SuggestedWindow.End.Before(wfe.clk.Now()), "suggested window should end in the past")
	test.Assert(t, ri.SuggestedWindow.Start.Before(ri.SuggestedWindow.End), "suggested window should start before it ends")

	// Ensure that a draft-ietf-acme-ari03 query for a non-existent serial
	// results in a 404.
	certID = fmt.Sprintf("%s.%s",
		base64.RawURLEncoding.EncodeToString(cert.AuthorityKeyId),
		base64.RawURLEncoding.EncodeToString(
			big.NewInt(0).Add(cert.SerialNumber, big.NewInt(1)).Bytes(),
		),
	)
	req, event = makeGet(certID, renewalInfoPath)
	resp = httptest.NewRecorder()
	wfe.RenewalInfo(context.Background(), event, resp, req)
	test.AssertEquals(t, resp.Code, http.StatusNotFound)
	test.AssertEquals(t, resp.Header().Get("Retry-After"), "")

	// Ensure that a query with a non-CertID path fails.
	req, event = makeGet("lolwutsup", renewalInfoPath)
	resp = httptest.NewRecorder()
	wfe.RenewalInfo(context.Background(), event, resp, req)
	test.AssertEquals(t, resp.Code, http.StatusBadRequest)
	test.AssertContains(t, resp.Body.String(), "Invalid path")

	// Ensure that a query with no path slug at all bails out early.
	req, event = makeGet("", renewalInfoPath)
	resp = httptest.NewRecorder()
	wfe.RenewalInfo(context.Background(), event, resp, req)
	test.AssertEquals(t, resp.Code, http.StatusNotFound)
	test.AssertContains(t, resp.Body.String(), "Must specify a request path")
}

// TestIncidentARI tests that requests certs impacted by an ongoing revocation
// incident result in a 200 with a retry-after header and a suggested retry
// window in the past.
func TestIncidentARI(t *testing.T) {
	wfe, _, _ := setupWFE(t)
	expectSerial := big.NewInt(12345)
	expectSerialString := core.SerialToString(big.NewInt(12345))
	wfe.sa = newMockSAWithIncident(wfe.sa, []string{expectSerialString})

	features.Set(features.Config{ServeRenewalInfo: true})
	defer features.Reset()

	makeGet := func(path, endpoint string) (*http.Request, *web.RequestEvent) {
		return &http.Request{URL: &url.URL{Path: path}, Method: "GET"},
			&web.RequestEvent{Endpoint: endpoint, Extra: map[string]interface{}{}}
	}

	var issuer issuance.NameID
	for k := range wfe.issuerCertificates {
		// Grab the first known issuer.
		issuer = k
		break
	}
	certID := fmt.Sprintf("%s.%s",
		base64.RawURLEncoding.EncodeToString(wfe.issuerCertificates[issuer].SubjectKeyId),
		base64.RawURLEncoding.EncodeToString(expectSerial.Bytes()),
	)
	req, event := makeGet(certID, renewalInfoPath)
	resp := httptest.NewRecorder()
	wfe.RenewalInfo(context.Background(), event, resp, req)
	test.AssertEquals(t, resp.Code, 200)
	test.AssertEquals(t, resp.Header().Get("Retry-After"), "21600")
	var ri core.RenewalInfo
	err := json.Unmarshal(resp.Body.Bytes(), &ri)
	test.AssertNotError(t, err, "unmarshalling renewal info")
	// The start of the window should be in the past.
	test.AssertEquals(t, ri.SuggestedWindow.Start.Before(wfe.clk.Now()), true)
	// The end of the window should be after the start.
	test.AssertEquals(t, ri.SuggestedWindow.End.After(ri.SuggestedWindow.Start), true)
	// The end of the window should also be in the past.
	test.AssertEquals(t, ri.SuggestedWindow.End.Before(wfe.clk.Now()), true)
	// The explanationURL should be set.
	test.AssertEquals(t, ri.ExplanationURL, "http://big.bad/incident")
}

func Test_sendError(t *testing.T) {
	features.Reset()
	wfe, _, _ := setupWFE(t)
	testResponse := httptest.NewRecorder()

	testErr := berrors.RateLimitError(0, "test")
	wfe.sendError(testResponse, &web.RequestEvent{Endpoint: "test"}, probs.RateLimited("test"), testErr)
	// Ensure a 0 value RetryAfter results in no Retry-After header.
	test.AssertEquals(t, testResponse.Header().Get("Retry-After"), "")
	// Ensure the Link header isn't populatsed.
	test.AssertEquals(t, testResponse.Header().Get("Link"), "")

	testErr = berrors.RateLimitError(time.Millisecond*500, "test")
	wfe.sendError(testResponse, &web.RequestEvent{Endpoint: "test"}, probs.RateLimited("test"), testErr)
	// Ensure a 500ms RetryAfter is rounded up to a 1s Retry-After header.
	test.AssertEquals(t, testResponse.Header().Get("Retry-After"), "1")
	// Ensure the Link header is populated.
	test.AssertEquals(t, testResponse.Header().Get("Link"), "<https://letsencrypt.org/docs/rate-limits>;rel=\"help\"")

	// Clear headers for the next test.
	testResponse.Header().Del("Retry-After")
	testResponse.Header().Del("Link")

	testErr = berrors.RateLimitError(time.Millisecond*499, "test")
	wfe.sendError(testResponse, &web.RequestEvent{Endpoint: "test"}, probs.RateLimited("test"), testErr)
	// Ensure a 499ms RetryAfter results in no Retry-After header.
	test.AssertEquals(t, testResponse.Header().Get("Retry-After"), "")
	// Ensure the Link header isn't populatsed.
	test.AssertEquals(t, testResponse.Header().Get("Link"), "")
}

func Test_sendErrorInternalServerError(t *testing.T) {
	features.Reset()
	wfe, _, _ := setupWFE(t)
	testResponse := httptest.NewRecorder()

	wfe.sendError(testResponse, &web.RequestEvent{}, probs.ServerInternal("oh no"), nil)
	test.AssertEquals(t, testResponse.Header().Get("Retry-After"), "60")
}

type mockSA struct {
	sapb.StorageAuthorityReadOnlyClient
	cert *corepb.Certificate
}

// GetCertificate returns the inner certificate if it matches the given serial.
func (sa *mockSA) GetCertificate(ctx context.Context, req *sapb.Serial, _ ...grpc.CallOption) (*corepb.Certificate, error) {
	if req.Serial == sa.cert.Serial {
		return sa.cert, nil
	}
	return nil, berrors.NotFoundError("certificate with serial %q not found", req.Serial)
}

func (sa *mockSA) ReplacementOrderExists(ctx context.Context, in *sapb.Serial, opts ...grpc.CallOption) (*sapb.Exists, error) {
	if in.Serial == sa.cert.Serial {
		return &sapb.Exists{Exists: false}, nil

	}
	return &sapb.Exists{Exists: true}, nil
}

func (sa *mockSA) IncidentsForSerial(ctx context.Context, in *sapb.Serial, opts ...grpc.CallOption) (*sapb.Incidents, error) {
	return &sapb.Incidents{}, nil
}

func (sa *mockSA) GetCertificateStatus(ctx context.Context, in *sapb.Serial, opts ...grpc.CallOption) (*corepb.CertificateStatus, error) {
	return &corepb.CertificateStatus{Serial: in.Serial, Status: string(core.OCSPStatusGood)}, nil
}

func TestOrderMatchesReplacement(t *testing.T) {
	wfe, _, _ := setupWFE(t)

	expectExpiry := time.Now().AddDate(0, 0, 1)
	expectSerial := big.NewInt(1337)
	testKey, _ := rsa.GenerateKey(rand.Reader, 1024)
	rawCert := x509.Certificate{
		NotAfter:     expectExpiry,
		DNSNames:     []string{"example.com", "example-a.com"},
		SerialNumber: expectSerial,
	}
	mockDer, err := x509.CreateCertificate(rand.Reader, &rawCert, &rawCert, &testKey.PublicKey, testKey)
	test.AssertNotError(t, err, "failed to create test certificate")

	wfe.sa = &mockSA{
		cert: &corepb.Certificate{
			RegistrationID: 1,
			Serial:         expectSerial.String(),
			Der:            mockDer,
		},
	}

	// Working with a single matching identifier.
	err = wfe.orderMatchesReplacement(context.Background(), &core.Registration{ID: 1}, []string{"example.com"}, expectSerial.String())
	test.AssertNotError(t, err, "failed to check order is replacement")

	// Working with a different matching identifier.
	err = wfe.orderMatchesReplacement(context.Background(), &core.Registration{ID: 1}, []string{"example-a.com"}, expectSerial.String())
	test.AssertNotError(t, err, "failed to check order is replacement")

	// No matching identifiers.
	err = wfe.orderMatchesReplacement(context.Background(), &core.Registration{ID: 1}, []string{"example-b.com"}, expectSerial.String())
	test.AssertErrorIs(t, err, berrors.Malformed)

	// RegID for predecessor order does not match.
	err = wfe.orderMatchesReplacement(context.Background(), &core.Registration{ID: 2}, []string{"example.com"}, expectSerial.String())
	test.AssertErrorIs(t, err, berrors.Unauthorized)

	// Predecessor certificate not found.
	err = wfe.orderMatchesReplacement(context.Background(), &core.Registration{ID: 1}, []string{"example.com"}, "1")
	test.AssertErrorIs(t, err, berrors.NotFound)
}

type mockRA struct {
	rapb.RegistrationAuthorityClient
	expectProfileName string
}

// NewOrder returns an error if the ""
func (sa *mockRA) NewOrder(ctx context.Context, in *rapb.NewOrderRequest, opts ...grpc.CallOption) (*corepb.Order, error) {
	if in.CertificateProfileName != sa.expectProfileName {
		return nil, errors.New("not expected profile name")
	}
	now := time.Now().UTC()
	created := now.AddDate(-30, 0, 0)
	exp := now.AddDate(30, 0, 0)
	return &corepb.Order{
		Id:                     123456789,
		RegistrationID:         987654321,
		Created:                timestamppb.New(created),
		Expires:                timestamppb.New(exp),
		DnsNames:               []string{"example.com"},
		Status:                 string(core.StatusValid),
		V2Authorizations:       []int64{1},
		CertificateSerial:      "serial",
		Error:                  nil,
		CertificateProfileName: in.CertificateProfileName,
	}, nil
}

func TestNewOrderWithProfile(t *testing.T) {
	wfe, _, signer := setupWFE(t)
	expectProfileName := "test-profile"
	wfe.ra = &mockRA{expectProfileName: expectProfileName}
	mux := wfe.Handler(metrics.NoopRegisterer)
	wfe.certProfiles = map[string]string{expectProfileName: "description"}

	// Test that the newOrder endpoint returns the proper error if an invalid
	// profile is specified.
	invalidOrderBody := `
	{
		"Identifiers": [
		  {"type": "dns", "value": "example.com"}
		],
		"Profile": "bad-profile"
	}`

	responseWriter := httptest.NewRecorder()
	r := signAndPost(signer, newOrderPath, "http://localhost"+newOrderPath, invalidOrderBody)
	mux.ServeHTTP(responseWriter, r)
	test.AssertEquals(t, responseWriter.Code, http.StatusBadRequest)
	var errorResp map[string]interface{}
	err := json.Unmarshal(responseWriter.Body.Bytes(), &errorResp)
	test.AssertNotError(t, err, "Failed to unmarshal error response")
	test.AssertEquals(t, errorResp["type"], "urn:ietf:params:acme:error:malformed")
	test.AssertEquals(t, errorResp["detail"], "Invalid certificate profile, \"bad-profile\": not a recognized profile name")

	// Test that the newOrder endpoint returns no error if the valid profile is specified.
	validOrderBody := `
	{
		"Identifiers": [
		  {"type": "dns", "value": "example.com"}
		],
		"Profile": "test-profile"
	}`
	responseWriter = httptest.NewRecorder()
	r = signAndPost(signer, newOrderPath, "http://localhost"+newOrderPath, validOrderBody)
	mux.ServeHTTP(responseWriter, r)
	test.AssertEquals(t, responseWriter.Code, http.StatusCreated)
	var errorResp1 map[string]interface{}
	err = json.Unmarshal(responseWriter.Body.Bytes(), &errorResp1)
	test.AssertNotError(t, err, "Failed to unmarshal order response")
	test.AssertEquals(t, errorResp1["status"], "valid")

	// Set the acceptable profiles to the empty set, the WFE should no longer accept any profiles.
	wfe.certProfiles = map[string]string{}
	responseWriter = httptest.NewRecorder()
	r = signAndPost(signer, newOrderPath, "http://localhost"+newOrderPath, validOrderBody)
	mux.ServeHTTP(responseWriter, r)
	test.AssertEquals(t, responseWriter.Code, http.StatusBadRequest)
	var errorResp2 map[string]interface{}
	err = json.Unmarshal(responseWriter.Body.Bytes(), &errorResp2)
	test.AssertNotError(t, err, "Failed to unmarshal error response")
	test.AssertEquals(t, errorResp2["type"], "urn:ietf:params:acme:error:malformed")
	test.AssertEquals(t, errorResp2["detail"], "Invalid certificate profile, \"test-profile\": not a recognized profile name")
}

func makeARICertID(leaf *x509.Certificate) (string, error) {
	if leaf == nil {
		return "", errors.New("leaf certificate is nil")
	}

	// Marshal the Serial Number into DER.
	der, err := asn1.Marshal(leaf.SerialNumber)
	if err != nil {
		return "", err
	}

	// Check if the DER encoded bytes are sufficient (at least 3 bytes: tag,
	// length, and value).
	if len(der) < 3 {
		return "", errors.New("invalid DER encoding of serial number")
	}

	// Extract only the integer bytes from the DER encoded Serial Number
	// Skipping the first 2 bytes (tag and length). The result is base64url
	// encoded without padding.
	serial := base64.RawURLEncoding.EncodeToString(der[2:])

	// Convert the Authority Key Identifier to base64url encoding without
	// padding.
	aki := base64.RawURLEncoding.EncodeToString(leaf.AuthorityKeyId)

	// Construct the final identifier by concatenating AKI and Serial Number.
	return fmt.Sprintf("%s.%s", aki, serial), nil
}

func TestCountNewOrderWithReplaces(t *testing.T) {
	wfe, _, signer := setupWFE(t)

	expectExpiry := time.Now().AddDate(0, 0, 1)
	var expectAKID []byte
	for _, v := range wfe.issuerCertificates {
		expectAKID = v.SubjectKeyId
		break
	}
	testKey, _ := rsa.GenerateKey(rand.Reader, 1024)
	expectSerial := big.NewInt(1337)
	expectCert := &x509.Certificate{
		NotAfter:       expectExpiry,
		DNSNames:       []string{"example.com"},
		SerialNumber:   expectSerial,
		AuthorityKeyId: expectAKID,
	}
	expectCertId, err := makeARICertID(expectCert)
	test.AssertNotError(t, err, "failed to create test cert id")
	expectDer, err := x509.CreateCertificate(rand.Reader, expectCert, expectCert, &testKey.PublicKey, testKey)
	test.AssertNotError(t, err, "failed to create test certificate")

	// MockSA that returns the certificate with the expected serial.
	wfe.sa = &mockSA{
		cert: &corepb.Certificate{
			RegistrationID: 1,
			Serial:         core.SerialToString(expectSerial),
			Der:            expectDer,
		},
	}
	mux := wfe.Handler(metrics.NoopRegisterer)
	responseWriter := httptest.NewRecorder()

	body := fmt.Sprintf(`
	{
		"Identifiers": [
		  {"type": "dns", "value": "example.com"}
		],
		"Replaces": %q
	}`, expectCertId)

	r := signAndPost(signer, newOrderPath, "http://localhost"+newOrderPath, body)
	mux.ServeHTTP(responseWriter, r)
	test.AssertEquals(t, responseWriter.Code, http.StatusCreated)
	test.AssertMetricWithLabelsEquals(t, wfe.stats.ariReplacementOrders, prometheus.Labels{"isReplacement": "true", "limitsExempt": "true"}, 1)
}<|MERGE_RESOLUTION|>--- conflicted
+++ resolved
@@ -3209,15 +3209,8 @@
 			Payload: `{"oldKey":` + test1KeyPublicJSON + `,"account":"http://localhost/acme/acct/1"}`,
 			ExpectedResponse: `{
 		     "key": ` + string(newJWKJSON) + `,
-<<<<<<< HEAD
 		     "initialIp": "",
 		     "status": ""
-=======
-		     "contact": [
-		       "mailto:person@mail.com"
-		     ],
-		     "status": "valid"
->>>>>>> 01c1488b
 		   }`,
 			NewKey: newKeyPriv,
 		},
