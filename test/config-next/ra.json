--- conflicted
+++ resolved
@@ -128,13 +128,8 @@
 		"features": {
 			"AsyncFinalize": true,
 			"UseKvLimitsForNewOrder": true,
-<<<<<<< HEAD
 			"AutomaticallyPauseZombieClients": true,
-			"IncrementRateLimits": true,
 			"NoPendingAuthzReuse": true
-=======
-			"AutomaticallyPauseZombieClients": true
->>>>>>> bac5602c
 		},
 		"ctLogs": {
 			"stagger": "500ms",
